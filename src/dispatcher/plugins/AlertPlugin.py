--- conflicted
+++ resolved
@@ -253,9 +253,6 @@
         })
 
 
-<<<<<<< HEAD
-class SendAlertTask(Task):
-=======
 @accepts(str, h.ref('alert-severity'))
 @description('Sends user alerts')
 class SendAlertTask(Task):
@@ -266,7 +263,6 @@
     def describe(self, message, priority=None):
         return TaskDescription('Sending user alert')
 
->>>>>>> e29d899f
     def verify(self, message, priority=None):
         return []
 
@@ -278,12 +274,8 @@
             'class': 'UserMessage',
             'severity': priority,
             'title': 'Message from user {0}'.format(self.user),
-<<<<<<< HEAD
-            'description': message
-=======
             'description': message,
             'one_shot': True
->>>>>>> e29d899f
         })
 
 
