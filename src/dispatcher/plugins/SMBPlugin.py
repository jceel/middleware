--- conflicted
+++ resolved
@@ -283,16 +283,9 @@
             },
             'workgroup': {'type': 'string'},
             'description': {'type': 'string'},
-<<<<<<< HEAD
             'dos_charset': {'$ref': 'ServiceSmbDoscharset'},
             'unix_charset': {'$ref': 'ServiceSmbUnixcharset'},
             'log_level': {'$ref': 'ServiceSmbLoglevel'},
-            'syslog': {'type': 'boolean'},
-=======
-            'dos_charset': {'$ref': 'service-smb-doscharset'},
-            'unix_charset': {'$ref': 'service-smb-unixcharset'},
-            'log_level': {'$ref': 'service-smb-loglevel'},
->>>>>>> 0c349e8b
             'local_master': {'type': 'boolean'},
             'domain_logons': {'type': 'boolean'},
             'time_server': {'type': 'boolean'},
