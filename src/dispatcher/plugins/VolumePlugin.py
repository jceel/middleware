#+
# Copyright 2014 iXsystems, Inc.
# All rights reserved
#
# Redistribution and use in source and binary forms, with or without
# modification, are permitted providing that the following conditions
# are met:
# 1. Redistributions of source code must retain the above copyright
#    notice, this list of conditions and the following disclaimer.
# 2. Redistributions in binary form must reproduce the above copyright
#    notice, this list of conditions and the following disclaimer in the
#    documentation and/or other materials provided with the distribution.
#
# THIS SOFTWARE IS PROVIDED BY THE AUTHOR ``AS IS'' AND ANY EXPRESS OR
# IMPLIED WARRANTIES, INCLUDING, BUT NOT LIMITED TO, THE IMPLIED
# WARRANTIES OF MERCHANTABILITY AND FITNESS FOR A PARTICULAR PURPOSE
# ARE DISCLAIMED.  IN NO EVENT SHALL THE AUTHOR BE LIABLE FOR ANY
# DIRECT, INDIRECT, INCIDENTAL, SPECIAL, EXEMPLARY, OR CONSEQUENTIAL
# DAMAGES (INCLUDING, BUT NOT LIMITED TO, PROCUREMENT OF SUBSTITUTE GOODS
# OR SERVICES; LOSS OF USE, DATA, OR PROFITS; OR BUSINESS INTERRUPTION)
# HOWEVER CAUSED AND ON ANY THEORY OF LIABILITY, WHETHER IN CONTRACT,
# STRICT LIABILITY, OR TORT (INCLUDING NEGLIGENCE OR OTHERWISE) ARISING
# IN ANY WAY OUT OF THE USE OF THIS SOFTWARE, EVEN IF ADVISED OF THE
# POSSIBILITY OF SUCH DAMAGE.
#
#####################################################################

import errno
import os
import logging
import tempfile
import shutil
import itertools
<<<<<<< HEAD
import base64
import copy
import bsd
import bsd.kld
import hashlib
import json
import uuid
=======
import copy
import bsd
import bsd.kld
>>>>>>> 24cd95ec
from cache import EventCacheStore
from lib.system import system, SubprocessException
from lib.freebsd import fstyp
from task import Provider, Task, ProgressTask, TaskException, VerifyException, query
from freenas.dispatcher.rpc import (
    RpcException, description, accepts, returns, private, SchemaHelper as h
    )
from utils import first_or_default
from datastore import DuplicateKeyException
from freenas.utils import include, exclude, normalize
from freenas.utils.query import wrap
from freenas.utils.copytree import count_files, copytree
from cryptography.fernet import Fernet, InvalidToken


VOLUMES_ROOT = '/mnt'
DEFAULT_ACLS = [
    {'text': 'owner@:rwxpDdaARWcCos:fd:allow'},
    {'text': 'group@:rwxpDdaARWcCos:fd:allow'},
    {'text': 'everyone@:rxaRc:fd:allow'}
]
logger = logging.getLogger('VolumePlugin')
snapshots = None


@description("Provides access to volumes information")
class VolumeProvider(Provider):
    @query('volume')
    def query(self, filter=None, params=None):
        def is_upgraded(pool):
            if pool['properties.version.value'] != '-':
                return False

            for feat in pool['features']:
                if feat['state'] == 'DISABLED':
                    return False

            return True

        def extend_dataset(ds):
            ds = wrap(ds)
            return {
                'name': ds['name'],
                'type': ds['type'],
                'mountpoint': ds['mountpoint'],
                'volsize': ds.get('properties.volsize.rawvalue'),
                'properties': include(
                    ds['properties'],
                    'used', 'available', 'compression', 'atime', 'dedup',
                    'quota', 'refquota', 'reservation', 'refreservation',
                    'casesensitivity', 'volsize', 'volblocksize',
                ),
                'permissions_type':  ds.get('properties.org\\.freenas:permissions_type.value'),
            }

        def extend(vol):
            config = wrap(self.get_config(vol['name']))
            if not config:
                vol['status'] = 'UNKNOWN'
            else:
                topology = config['groups']
                for vdev, _ in iterate_vdevs(topology):
                    try:
                        vdev['path'] = self.dispatcher.call_sync(
                            'disk.partition_to_disk',
                            vdev['path']
                        )
                    except RpcException as err:
                        if err.code == errno.ENOENT:
                            pass

                vol.update({
                    'description': None,
                    'mountpoint': None,
                    'datasets': None,
                    'upgraded': None,
                    'topology': topology,
                    'root_vdev': config['root_vdev'],
                    'status': config['status'],
                    'scan': config['scan'],
                    'properties': config['properties']
                })

                if config['status'] != 'UNAVAIL':
                    vol.update({
                        'description': config.get('root_dataset.properties.org\\.freenas:description.value'),
                        'mountpoint': config['root_dataset.properties.mountpoint.value'],
                        'datasets': list(map(extend_dataset, flatten_datasets(config['root_dataset']))),
                        'upgraded': is_upgraded(config),
                    })

            return vol

        return self.datastore.query('volumes', *(filter or []), callback=extend, **(params or {}))

    @description("Finds volumes available for import")
    @accepts()
    @returns(h.array(
        h.object(properties={
            'id': str,
            'name': str,
            'topology': h.ref('zfs-topology'),
            'status': str
        })
    ))
    def find(self):
        result = []
        for pool in self.dispatcher.call_sync('zfs.pool.find'):
            topology = pool['groups']
            for vdev, _ in iterate_vdevs(topology):
                try:
                    vdev['path'] = self.dispatcher.call_sync(
                        'disk.partition_to_disk',
                        vdev['path']
                    )
                except RpcException:
                    pass

            if self.datastore.exists('volumes', ('id', '=', pool['guid'])):
                continue

            result.append({
                'id': str(pool['guid']),
                'name': pool['name'],
                'topology': topology,
                'status': pool['status']
            })

        return result

    @returns(h.array(h.ref('importable-disk')))
    def find_media(self):
        result = []

        for disk in wrap(self.dispatcher.call_sync('disk.query', [('path', 'in', self.get_available_disks())])):
            # Try whole disk first
            typ, label = fstyp(disk['path'])
            if typ:
                result.append({
                    'path': disk['path'],
                    'size': disk['mediasize'],
                    'fstype': typ,
                    'label': label or disk['description']
                })
                continue

            for part in disk['status.partitions']:
                path = part['paths'][0]
                typ, label = fstyp(path)
                if typ:
                    result.append({
                        'path': path,
                        'size': part['mediasize'],
                        'fstype': typ,
                        'label': label or disk['description']
                    })

        return result

    @accepts(str)
    @returns(str)
    def resolve_path(self, volname, path):
        volume = self.query([('name', '=', volname)], {'single': True})
        if not volume:
            raise RpcException(errno.ENOENT, 'Volume {0} not found'.format(volname))

        return os.path.join(volume['mountpoint'], path)

    @accepts(str, str)
    @returns(str)
    def get_dataset_path(self, volname, dsname):
        return os.path.join(VOLUMES_ROOT, dsname)

    @description("Extracts volume name, dataset name and relative path from full path")
    @accepts(str)
    @returns(h.tuple(str, str, str))
    def decode_path(self, path):
        path = os.path.normpath(path)[1:]
        tokens = path.split(os.sep)

        if tokens[0] != VOLUMES_ROOT[1:]:
            raise RpcException(errno.EINVAL, 'Invalid path')

        volname = tokens[1]
        config = self.get_config(volname)
        if config:
            datasets = [d['name'] for d in flatten_datasets(config['root_dataset'])]
        else:
            raise RpcException(errno.ENOENT, "Volume '{0}' does not exist".format(volname))
        n = len(tokens)

        while n > 0:
            fragment = '/'.join(tokens[1:n])
            if fragment in datasets:
                return volname, fragment, '/'.join(tokens[n:])

            n -= 1

        raise RpcException(errno.ENOENT, 'Cannot look up path')

    @description("Returns Disks associated with Volume specified in the call")
    @accepts(str)
    @returns(h.array(str))
    def get_volume_disks(self, name):
        result = []
        vol = self.datastore.get_one('volumes', ('name', '=', name))
        encryption = vol.get('encryption', {})
        if encryption.get('locked', False) is not True:
            for dev in self.dispatcher.call_sync('zfs.pool.get_disks', name):
                try:
                    result.append(self.dispatcher.call_sync('disk.partition_to_disk', dev))
                except RpcException:
                    pass

        return result

    @description("Returns dataset tree for given pool")
    @accepts(str)
    @returns(h.ref('zfs-dataset'))
    def get_dataset_tree(self, name):
        pool = self.dispatcher.call_sync(
            'zfs.pool.query',
            [('name', '=', name)],
            {"single": True})

        if not pool:
            return None

        return pool['root_dataset']

    @description("Returns the list of disks currently not used by any Volume")
    @accepts()
    @returns(h.array(str))
    def get_available_disks(self):
        disks = set([d['path'] for d in self.dispatcher.call_sync('disk.query')])
        for pool in self.dispatcher.call_sync('zfs.pool.query'):
            for dev in self.dispatcher.call_sync('zfs.pool.get_disks', pool['name']):
                try:
                    disk = self.dispatcher.call_sync('disk.partition_to_disk', dev)
                except RpcException:
                    continue

                disks.remove(disk)

        return list(disks)

    @description("Returns allocation of given disk")
    @accepts(h.array(str))
    @returns(h.ref('disks-allocation'))
    def get_disks_allocation(self, disks):
        ret = {}
        boot_pool_name = self.configstore.get('system.boot_pool_name')
        boot_devs = self.dispatcher.call_sync('zfs.pool.get_disks', boot_pool_name)

        for dev in boot_devs:
            boot_disk = self.dispatcher.call_sync('disk.partition_to_disk', dev)
            if boot_disk in disks:
                ret[boot_disk] = {'type': 'BOOT'}

        for vol in self.dispatcher.call_sync('volume.query'):
            for dev in self.dispatcher.call_sync('volume.get_volume_disks', vol['name']):
                if dev in disks:
                    ret[dev] = {
                        'type': 'VOLUME',
                        'name': vol['name']
                    }

        return ret

    @description("Returns Information about all the possible attributes of" +
                 " the Volume (name, guid, zfs properties, datasets, etc...)")
    @accepts(str)
    @returns(h.ref('zfs-pool'))
    def get_config(self, volume):
        return self.dispatcher.call_sync(
            'zfs.pool.query',
            [('name', '=', volume)],
            {'single': True}
        )

    @accepts(str, str)
    @returns(h.ref('zfs-vdev'))
    def vdev_by_guid(self, volume, guid):
        vdev = self.dispatcher.call_sync('zfs.pool.vdev_by_guid', volume, guid)
        vdev['path'] = self.dispatcher.call_sync(
            'disk.partition_to_disk',
            vdev['path']
        )

        return vdev

    @description("Describes the various capacibilities of a Volumes given" +
                 "What type of Volume it is (example call it with 'zfs'")
    @accepts(str)
    @returns(h.object())
    def get_capabilities(self, type):
        if type == 'zfs':
            return self.dispatcher.call_sync('zfs.pool.get_capabilities')

        raise RpcException(errno.EINVAL, 'Invalid volume type')

    @accepts()
    @returns(str)
    @private
    def get_volumes_root(self):
        return VOLUMES_ROOT


class SnapshotProvider(Provider):
    def query(self, filter=None, params=None):
        return snapshots.query(*(filter or []), **(params or {}))


@description("Creates new volume")
@accepts(h.ref('volume'))
class VolumeCreateTask(ProgressTask):
    def verify(self, volume):
        if self.datastore.exists('volumes', ('name', '=', volume['name'])):
            raise VerifyException(errno.EEXIST, 'Volume with same name already exists')

        return ['disk:{0}'.format(i) for i, _ in get_disks(volume['topology'])]

    def run(self, volume):
        name = volume['name']
        type = volume.get('type', 'zfs')
        params = volume.get('params') or {}
        mountpoint = params.pop(
            'mountpoint',
            os.path.join(VOLUMES_ROOT, volume['name'])
        )
        encryption = params.pop('encryption', False)
        if encryption:
            key = base64.b64encode(os.urandom(64)).decode('utf-8')
            password = params.pop('password', None)
        else:
            key = None
            password = None

        if password is not None:
            salt, digest = get_digest(password)
        else:
            salt = None
            digest = None

        if type != 'zfs':
            raise TaskException(errno.EINVAL, 'Invalid volume type')

        self.set_progress(10)

        subtasks = []
        for dname, dgroup in get_disks(volume['topology']):
            subtasks.append(self.run_subtask('disk.format.gpt', dname, 'freebsd-zfs', {
                'blocksize': params.get('blocksize', 4096),
                'swapsize': params.get('swapsize', 2048) if dgroup == 'data' else 0
            }))

        self.join_subtasks(*subtasks)

        self.set_progress(20)

        if encryption:
            subtasks = []
            for dname, dgroup in get_disks(volume['topology']):
                subtasks.append(self.run_subtask('disk.geli.init', dname, {
                    'key': key,
                    'password': password
                }))
            self.join_subtasks(*subtasks)
            self.set_progress(30)

            subtasks = []
            for dname, dgroup in get_disks(volume['topology']):
                subtasks.append(self.run_subtask('disk.geli.attach', dname, {
                    'key': key,
                    'password': password
                }))
            self.join_subtasks(*subtasks)

        self.set_progress(40)

        with self.dispatcher.get_lock('volumes'):
            self.join_subtasks(self.run_subtask(
                'zfs.pool.create',
                name,
                convert_topology_to_gptids(
                    self.dispatcher,
                    volume['topology']
                ),
                {'mountpoint': mountpoint}
            ))

            self.join_subtasks(self.run_subtask(
                'zfs.configure',
                name, name,
                {'org.freenas:permissions_type': {'value': 'PERM'}}
            ))

            self.set_progress(60)
            self.join_subtasks(self.run_subtask('zfs.mount', name))
            self.set_progress(80)

            pool = self.dispatcher.call_sync('zfs.pool.query', [('name', '=', name)], {'single': True})
            id = self.datastore.insert('volumes', {
                'id': str(pool['guid']),
                'name': name,
                'type': type,
                'mountpoint': mountpoint,
                'topology': volume['topology'],
                'encryption': {
                    'key': key if key else None,
                    'hashed_password': digest,
                    'salt': salt,
                    'slot': 0 if key else None,
                    'locked': False if key else None},
                'attributes': volume.get('attributes', {})
            })

        self.set_progress(90)
        self.dispatcher.dispatch_event('volume.changed', {
            'operation': 'create',
            'ids': [id]
        })


@description("Creates new volume and automatically guesses disks layout")
@accepts(str, str, h.array(str), h.object())
class VolumeAutoCreateTask(Task):
    def verify(self, name, type, disks, params=None):
        if self.datastore.exists('volumes', ('name', '=', name)):
            raise VerifyException(errno.EEXIST,
                                  'Volume with same name already exists')

        return ['disk:{0}'.format(os.path.join('/dev', i)) for i in disks]

    def run(self, name, type, disks, params=None):
        vdevs = []
        if len(disks) % 3 == 0:
            for i in range(0, len(disks), 3):
                vdevs.append({
                    'type': 'raidz1',
                    'children': [{'type': 'disk', 'path': os.path.join('/dev', i)} for i in disks[i:i+3]]
                })
        elif len(disks) % 2 == 0:
            for i in range(0, len(disks), 2):
                vdevs.append({
                    'type': 'mirror',
                    'children': [{'type': 'disk', 'path': os.path.join('/dev', i)} for i in disks[i:i+2]]
                })
        else:
            vdevs = [{'type': 'disk', 'path': os.path.join('/dev', i)} for i in disks]

        self.join_subtasks(self.run_subtask('volume.create', {
            'name': name,
            'type': type,
            'topology': {'data': vdevs},
            'params': params
        }))


@description("Destroys active volume")
@accepts(str)
class VolumeDestroyTask(Task):
    def verify(self, name):
        if not self.datastore.exists('volumes', ('name', '=', name)):
            raise VerifyException(errno.ENOENT, 'Volume {0} not found'.format(id))

        try:
            disks = self.dispatcher.call_sync('volume.get_volume_disks', name)
            return ['disk:{0}'.format(d) for d in disks]
        except RpcException:
            return []

    def run(self, name):
        vol = self.datastore.get_one('volumes', ('name', '=', name))
        encryption = vol.get('encryption', {})
        config = self.dispatcher.call_sync('volume.get_config', name)

        self.dispatcher.run_hook('volume.pre_destroy', {'name': name})

        with self.dispatcher.get_lock('volumes'):
            if config:
<<<<<<< HEAD
                disks = self.dispatcher.call_sync('volume.get_volume_disks', name)
                self.join_subtasks(self.run_subtask('zfs.umount', name))
                self.join_subtasks(self.run_subtask('zfs.pool.destroy', name))

                if encryption.get('key', None) is not None:
                    subtasks = []
                    for dname in disks:
                        subtasks.append(self.run_subtask('disk.geli.kill', dname))
                    self.join_subtasks(*subtasks)

=======
                self.join_subtasks(self.run_subtask('zfs.umount', name))
                self.join_subtasks(self.run_subtask('zfs.pool.destroy', name))

>>>>>>> 24cd95ec
            self.datastore.delete('volumes', vol['id'])
            self.dispatcher.dispatch_event('volume.changed', {
                'operation': 'delete',
                'ids': [vol['id']]
            })


@description("Updates configuration of existing volume")
@accepts(str, h.ref('volume'), str)
class VolumeUpdateTask(Task):
    def verify(self, name, updated_params, password=''):
        if not self.datastore.exists('volumes', ('name', '=', name)):
            raise VerifyException(errno.ENOENT, 'Volume {0} not found'.format(name))

        topology = updated_params.get('topology')
        if not topology:
            disks = self.dispatcher.call_sync('volume.get_volume_disks', name)
            return ['disk:{0}'.format(d) for d in disks]

        return ['disk:{0}'.format(i) for i, _ in get_disks(topology)]

    def run(self, name, updated_params, password=''):
        volume = self.datastore.get_one('volumes', ('name', '=', name))
        encryption = volume.get('encryption')
        if not volume:
            raise TaskException(errno.ENOENT, 'Volume {0} not found'.format(name))

        if 'name' in updated_params:
            # Renaming pool. Need to export and import again using different name
            new_name = updated_params['name']
            self.join_subtasks(self.run_subtask('zfs.pool.export', name))
            self.join_subtasks(self.run_subtask('zfs.pool.import', volume['id'], new_name))

            # Rename mountpoint
            self.join_subtasks(self.run_subtask('zfs.configure', new_name, new_name, {
                'mountpoint': {'value': '{0}/{1}'.format(VOLUMES_ROOT, new_name)}
            }))

            volume['name'] = new_name
            self.datastore.update('volumes', volume['id'], volume)

        if 'topology' in updated_params:
            new_vdevs = {}
            updated_vdevs = []
            params = {}
            subtasks = []
            old_topology = self.dispatcher.call_sync(
                'volume.query',
                [('name', '=', name)],
                {'single': True, 'select': 'topology'}
            )

            for group, vdevs in list(updated_params['topology'].items()):
                for vdev in vdevs:
                    if 'guid' not in vdev:
                        if encryption['hashed_password'] is not None:
                            if not is_password(password,
                                               encryption.get('salt', ''),
                                               encryption.get('hashed_password', '')):
                                raise TaskException(errno.EINVAL,
                                                    'Password provided for volume {0} configuration update is not valid'
                                                    .format(name))
                        new_vdevs.setdefault(group, []).append(vdev)
                        continue

                    # look for vdev in existing configuration using guid
                    old_vdev = first_or_default(lambda v: v['guid'] == vdev['guid'], old_topology[group])
                    if not old_vdev:
                        raise TaskException(errno.EINVAL, 'Cannot extend vdev {0}: not found'.format(vdev['guid']))

                    if compare_vdevs(old_vdev, vdev):
                        continue

                    if old_vdev['type'] not in ('disk', 'mirror'):
                        raise TaskException(
                            errno.EINVAL,
                            'Cannot extend vdev {0}, {1} is not mirror or disk'.format(
                                old_vdev['guid'],
                                old_vdev['type']
                            )
                        )

                    if vdev['type'] != 'mirror':
                        raise TaskException(
                            errno.EINVAL,
                            'Cannot change vdev {0} type ({1}) to {2}'.format(
                                old_vdev['guid'],
                                old_vdev['type'],
                                vdev['type']
                            )
                        )

                    if old_vdev['type'] == 'mirror' and vdev['type'] == 'mirror' and \
                       len(old_vdev['children']) + 1 != len(vdev['children']):
                        raise TaskException(
                            errno.EINVAL,
                            'Cannot extend mirror vdev {0} by more than one disk at once'.format(vdev['guid'])
                        )

                    if old_vdev['type'] == 'disk' and vdev['type'] == 'mirror' and len(vdev['children']) != 2:
                        raise TaskException(
                            errno.EINVAL,
                            'Cannot extend disk vdev {0} by more than one disk at once'.format(vdev['guid'])
                        )

                    updated_vdevs.append({
                        'target_guid': vdev['guid'],
                        'vdev': vdev['children'][-1]
                    })

            for vdev, group in iterate_vdevs(new_vdevs):
                if vdev['type'] == 'disk':
                    subtasks.append(self.run_subtask('disk.format.gpt', vdev['path'], 'freebsd-zfs', {
                        'blocksize': params.get('blocksize', 4096),
                        'swapsize': params.get('swapsize', 2048) if group == 'data' else 0
                    }))

            for vdev in updated_vdevs:
                subtasks.append(self.run_subtask('disk.format.gpt', vdev['vdev']['path'], 'freebsd-zfs', {
                    'blocksize': params.get('blocksize', 4096),
                    'swapsize': params.get('swapsize', 2048)
                }))

            self.join_subtasks(*subtasks)

            if encryption['key'] is not None:
                subtasks = []
                for vdev, group in iterate_vdevs(new_vdevs):
                    subtasks.append(self.run_subtask('disk.geli.init', vdev['path'], {
                        'key': encryption['key'],
                        'password': password
                    }))
                self.join_subtasks(*subtasks)

                if encryption['slot'] is not 0:
                    subtasks = []
                    for vdev, group in iterate_vdevs(new_vdevs):
                        subtasks.append(self.run_subtask('disk.geli.ukey.set', vdev['path'], {
                            'key': encryption['key'],
                            'password': password,
                            'slot': 1
                        }))
                    self.join_subtasks(*subtasks)

                    subtasks = []
                    for vdev, group in iterate_vdevs(new_vdevs):
                        subtasks.append(self.run_subtask('disk.geli.ukey.del', vdev['path'], 0))
                    self.join_subtasks(*subtasks)

                if encryption['locked'] is False:
                    subtasks = []
                    for vdev, group in iterate_vdevs(new_vdevs):
                        subtasks.append(self.run_subtask('disk.geli.attach', vdev['path'], {
                            'key': encryption['key'],
                            'password': password
                        }))
                    self.join_subtasks(*subtasks)

            new_vdevs = convert_topology_to_gptids(self.dispatcher, new_vdevs)

            for vdev in updated_vdevs:
                vdev['vdev']['path'] = get_disk_gptid(self.dispatcher, vdev['vdev']['path'])

            self.join_subtasks(self.run_subtask(
                'zfs.pool.extend',
                name,
                new_vdevs,
                updated_vdevs)
            )


@description("Imports previously exported volume")
@accepts(str, str, h.object())
class VolumeImportTask(Task):
    def verify(self, id, new_name, params=None):
        if self.datastore.exists('volumes', ('id', '=', id)):
            raise VerifyException(
                errno.ENOENT,
                'Volume with id {0} already exists'.format(id)
            )

        if self.datastore.exists('volumes', ('name', '=', new_name)):
            raise VerifyException(
                errno.ENOENT,
                'Volume with name {0} already exists'.format(new_name)
            )

        return self.verify_subtask('zfs.pool.import', id)

    def run(self, id, new_name, params=None):
        with self.dispatcher.get_lock('volumes'):
            key = params.get('key', None)
            if key is not None:
                disks = params.get('disks', [])
                password = params.get('password', None)

                for dname in disks:
                    self.join_subtasks(self.run_subtask('disk.geli.attach', dname, params))
            else:
                password = None

            if password is not None:
                salt, digest = get_digest(password)
            else:
                salt = None
                digest = None

            mountpoint = os.path.join(VOLUMES_ROOT, new_name)
            self.join_subtasks(self.run_subtask('zfs.pool.import', id, new_name, params))
            self.join_subtasks(self.run_subtask(
                'zfs.configure',
                new_name,
                new_name,
                {'mountpoint': {'value': mountpoint}}
            ))

            self.join_subtasks(self.run_subtask('zfs.mount', new_name))

            new_id = self.datastore.insert('volumes', {
                'id': id,
                'name': new_name,
                'type': 'zfs',
                'encryption': {
                    'key': key if key else None,
                    'hashed_password': digest,
                    'salt': salt,
                    'slot': 0 if key else None,
                    'locked': False if key else None},
                'mountpoint': mountpoint
            })

            self.dispatcher.dispatch_event('volume.changed', {
                'operation': 'create',
                'ids': [new_id]
            })


@description("Imports non-ZFS disk contents info existing volume")
@accepts(str, str, str)
class VolumeDiskImportTask(ProgressTask):
    def verify(self, src, dest_path, fstype=None):
        disk = self.dispatcher.call_sync('disk.partition_to_disk', src)
        if not disk:
            raise VerifyException(errno.ENOENT, "Partition {0} not found".format(src))

        return ['disk:{0}'.format(disk)]

    def run(self, src, dest_path, fstype=None):
        if not fstype:
            try:
                fstype, _ = system('/usr/sbin/fstyp', src)
            except SubprocessException:
                raise TaskException(errno.EINVAL, 'Cannot figure out filesystem type')

        if fstype == 'ntfs':
            try:
                bsd.kld.kldload('/boot/kernel/fuse.ko')
            except OSError as err:
                raise TaskException(err.errno, str(err))

        src_mount = tempfile.mkdtemp()

        try:
            bsd.nmount(source=src, fspath=src_mount, fstype=fstype)
        except OSError as err:
            raise TaskException(err.errno, "Cannot mount disk: {0}".format(str(err)))

        def callback(srcfile, dstfile):
            self.set_progress(self.copied / self.nfiles * 100, "Copying {0}".format(os.path.basename(srcfile)))

        self.set_progress(0, "Counting files...")
        self.nfiles = count_files(src_mount)
        self.copied = 0
        failures = []

        try:
            copytree(src_mount, dest_path, progress_callback=callback)
        except shutil.Error as err:
            failures = list(err)

        try:
            bsd.unmount(src_mount, bsd.MountFlags.FORCE)
        except OSError:
            pass

        bsd.kld.kldunload('fuse')
        os.rmdir(src_mount)
        return failures


@description("Exports active volume")
@accepts(str)
class VolumeDetachTask(Task):
    def verify(self, name):
        if not self.datastore.exists('volumes', ('name', '=', name)):
            raise VerifyException(errno.ENOENT, 'Volume {0} not found'.format(name))

        return ['disk:{0}'.format(d) for d in self.dispatcher.call_sync('volume.get_volume_disks', name)]

    def run(self, name):
        vol = self.datastore.get_one('volumes', ('name', '=', name))
        disks = self.dispatcher.call_sync('volume.get_volume_disks', name)
        self.join_subtasks(self.run_subtask('zfs.umount', name))
        self.join_subtasks(self.run_subtask('zfs.pool.export', name))

<<<<<<< HEAD
        encryption = vol.get('encryption')

        if encryption['key'] is not None:
            subtasks = []
            for dname in disks:
                subtasks.append(self.run_subtask('disk.geli.detach', dname))
            self.join_subtasks(*subtasks)

        self.datastore.delete('volumes', vol['id'])

=======
>>>>>>> 24cd95ec

@description("Upgrades volume to newest ZFS version")
@accepts(str)
class VolumeUpgradeTask(Task):
    def verify(self, name):
        if not self.datastore.exists('volumes', ('name', '=', name)):
            raise VerifyException(errno.ENOENT, 'Volume {0} not found'.format(name))

        return ['disk:{0}'.format(d) for d in self.dispatcher.call_sync('volume.get_volume_disks', name)]

    def run(self, name):
        vol = self.datastore.get_one('volumes', ('name', '=', name))
        self.join_subtasks(self.run_subtask('zfs.pool.upgrade', name))
        self.dispatcher.dispatch_event('volume.changed', {
            'operation': 'update',
            'ids': [vol['id']]
        })


@description("Locks encrypted ZFS volume")
@accepts(str)
class VolumeLockTask(Task):
    def verify(self, name):
        if not self.datastore.exists('volumes', ('name', '=', name)):
            raise VerifyException(errno.ENOENT, 'Volume {0} not found'.format(name))

        vol = self.datastore.get_one('volumes', ('name', '=', name))

        encryption = vol.get('encryption')

        if encryption['key'] is None:
            raise VerifyException(errno.EINVAL, 'Volume {0} is not encrypted'.format(name))

        if not encryption['locked'] is False:
            raise VerifyException(errno.EINVAL, 'Volume {0} is not unlocked'.format(name))

        return ['disk:{0}'.format(d) for d in self.dispatcher.call_sync('volume.get_volume_disks', name)]

    def run(self, name):
        with self.dispatcher.get_lock('volumes'):
            vol = self.datastore.get_one('volumes', ('name', '=', name))
            disks = self.dispatcher.call_sync('volume.get_volume_disks', name)
            self.join_subtasks(self.run_subtask('zfs.umount', name))
            self.join_subtasks(self.run_subtask('zfs.pool.export', name))

            subtasks = []
            for dname in disks:
                subtasks.append(self.run_subtask('disk.geli.detach', dname))
            self.join_subtasks(*subtasks)

            vol['encryption']['locked'] = True
            self.datastore.update('volumes', vol['id'], vol)

            self.dispatcher.dispatch_event('volume.changed', {
                'operation': 'update',
                'ids': [vol['id']]
            })


@description("Unlocks encrypted ZFS volume")
@accepts(str, h.object())
class VolumeUnlockTask(Task):
    def verify(self, name, params=None):
        if params is None:
            params = {}
        if not self.datastore.exists('volumes', ('name', '=', name)):
            raise VerifyException(errno.ENOENT, 'Volume {0} not found'.format(name))

        vol = self.datastore.get_one('volumes', ('name', '=', name))

        encryption = vol.get('encryption')

        if encryption['key'] is None:
            raise VerifyException(errno.EINVAL, 'Volume {0} is not encrypted'.format(name))

        if not encryption['locked'] is True:
            raise VerifyException(errno.EINVAL, 'Volume {0} is not locked'.format(name))

        if encryption['hashed_password'] is not None:
            if not is_password(params.get('password', ''),
                               encryption.get('salt', ''),
                               encryption.get('hashed_password', '')):
                raise VerifyException(errno.EINVAL, 'Password provided for volume {0} unlock is not valid'.format(name))

        return ['disk:{0}'.format(d) for d, _ in get_disks(vol['topology'])]

    def run(self, name, params=None):
        if params is None:
            params = {}
        with self.dispatcher.get_lock('volumes'):
            vol = self.datastore.get_one('volumes', ('name', '=', name))

            subtasks = []
            for dname, dgroup in get_disks(vol['topology']):
                subtasks.append(self.run_subtask('disk.geli.attach', dname, {
                    'key': vol['encryption']['key'],
                    'password': params.get('password', None)
                }))
            self.join_subtasks(*subtasks)

            self.join_subtasks(self.run_subtask('zfs.pool.import', vol['id'], name, params))
            self.join_subtasks(self.run_subtask(
                'zfs.configure',
                name,
                name,
                {'mountpoint': {'value': vol['mountpoint']}}
            ))

            self.join_subtasks(self.run_subtask('zfs.mount', name))

            vol['encryption']['locked'] = False
            self.datastore.update('volumes', vol['id'], vol)

            self.dispatcher.dispatch_event('volume.changed', {
                'operation': 'update',
                'ids': [vol['id']]
            })


@description("Generates and sets new key for encrypted ZFS volume")
@accepts(str, str)
class VolumeRekeyTask(Task):
    def verify(self, name, password=None):
        if not self.datastore.exists('volumes', ('name', '=', name)):
            raise VerifyException(errno.ENOENT, 'Volume {0} not found'.format(name))

        vol = self.datastore.get_one('volumes', ('name', '=', name))

        encryption = vol.get('encryption')

        if encryption['key'] is None:
            raise VerifyException(errno.EINVAL, 'Volume {0} is not encrypted'.format(name))

        if not encryption['locked'] is False:
            raise VerifyException(errno.EINVAL, 'Volume {0} is locked'.format(name))

        return ['disk:{0}'.format(d) for d in self.dispatcher.call_sync('volume.get_volume_disks', name)]

    def run(self, name, password=None):
        with self.dispatcher.get_lock('volumes'):
            vol = self.datastore.get_one('volumes', ('name', '=', name))
            encryption = vol.get('encryption')
            disks = self.dispatcher.call_sync('volume.get_volume_disks', name)

            key = base64.b64encode(os.urandom(64)).decode('utf-8')
            slot = 0 if encryption['slot'] is 1 else 1
            if password is not None:
                salt, digest = get_digest(password)
            else:
                salt = None
                digest = None

            subtasks = []
            for dname in disks:
                subtasks.append(self.run_subtask('disk.geli.ukey.set', dname, {
                    'key': key,
                    'password': password,
                    'slot': slot
                }))
            self.join_subtasks(*subtasks)

            encryption = {
                'key': key,
                'hashed_password': digest,
                'salt': salt,
                'slot': slot,
                'locked': False}

            vol['encryption'] = encryption
            self.datastore.update('volumes', vol['id'], vol)

            slot = 0 if encryption['slot'] is 1 else 1

            subtasks = []
            for dname in disks:
                subtasks.append(self.run_subtask('disk.geli.ukey.del', dname, slot))
            self.join_subtasks(*subtasks)

            self.dispatcher.dispatch_event('volume.changed', {
                'operation': 'update',
                'ids': [vol['id']]
            })


@description("Creates a backup file of Master Keys of encrypted volume")
@accepts(str, str)
class VolumeBackupKeysTask(Task):
    def verify(self, name, out_path=None):
        if not self.datastore.exists('volumes', ('name', '=', name)):
            raise VerifyException(errno.ENOENT, 'Volume {0} not found'.format(name))

        vol = self.datastore.get_one('volumes', ('name', '=', name))

        encryption = vol.get('encryption')

        if encryption['key'] is None:
            raise VerifyException(errno.EINVAL, 'Volume {0} is not encrypted'.format(name))

        if not encryption['locked'] is False:
            raise VerifyException(errno.EINVAL, 'Volume {0} is locked'.format(name))

        if out_path is None:
            raise VerifyException(errno.EINVAL, 'Output file is not specified')

        return ['disk:{0}'.format(d) for d in self.dispatcher.call_sync('volume.get_volume_disks', name)]

    def run(self, name, out_path=None):
        with self.dispatcher.get_lock('volumes'):
            disks = self.dispatcher.call_sync('volume.get_volume_disks', name)
            out_data = {}

            subtasks = []
            for dname in disks:
                subtasks.append(self.run_subtask('disk.geli.mkey.backup', dname))
            output = self.join_subtasks(*subtasks)

        for result in output:
            out_data[result['disk']] = result

        password = str(uuid.uuid4())
        enc_data = fernet_encrypt(password, json.dumps(out_data).encode('utf-8'))

        with open(out_path, 'wb') as out_file:
            out_file.write(enc_data)

        return password


@description("Loads a backup file of Master Keys of encrypted volume")
@accepts(str, str, str)
class VolumeRestoreKeysTask(Task):
    def verify(self, name, password=None, in_path=None):
        if not self.datastore.exists('volumes', ('name', '=', name)):
            raise VerifyException(errno.ENOENT, 'Volume {0} not found'.format(name))

        vol = self.datastore.get_one('volumes', ('name', '=', name))

        encryption = vol.get('encryption')

        if encryption['key'] is None:
            raise VerifyException(errno.EINVAL, 'Volume {0} is not encrypted'.format(name))

        if not encryption['locked'] is True:
            raise VerifyException(errno.EINVAL, 'Volume {0} is not locked'.format(name))

        if in_path is None:
            raise VerifyException(errno.EINVAL, 'Input file is not specified')

        if password is None:
            raise VerifyException(errno.EINVAL, 'Password is not specified')

        return ['disk:{0}'.format(d) for d, _ in get_disks(vol['topology'])]

    def run(self, name, password=None, in_path=None):
        vol = self.datastore.get_one('volumes', ('name', '=', name))
        with open(in_path, 'rb') as in_file:
            enc_data = in_file.read()

        try:
            json_data = fernet_decrypt(password, enc_data)
        except InvalidToken:
            raise TaskException(errno.EINVAL, 'Provided password do not match backup file')

        data = json.loads(json_data.decode('utf-8'), 'utf-8')

        with self.dispatcher.get_lock('volumes'):
            subtasks = []
            for dname, dgroup in get_disks(vol['topology']):
                disk = data.get(dname, None)
                if disk is None:
                    raise TaskException(errno.EINVAL, 'Disk {0} is not a part of volume {1}'.format(disk['disk'], name))

                subtasks.append(self.run_subtask('disk.geli.mkey.restore', disk))

            self.join_subtasks(*subtasks)


@description("Creates a dataset in an existing volume")
@accepts(str, str, h.ref('dataset-type'), h.object())
class DatasetCreateTask(Task):
    def verify(self, pool_name, path, type, params=None):
        if not self.datastore.exists('volumes', ('name', '=', pool_name)):
            raise VerifyException(errno.ENOENT, 'Volume {0} not found'.format(pool_name))

        return ['zpool:{0}'.format(pool_name)]

    def run(self, pool_name, path, type, params=None):
        if params:
            normalize(params, {
                'properties': {}
            })

        if type == 'VOLUME':
            params['properties']['volsize'] = {'value': str(params['volsize'])}

        self.join_subtasks(self.run_subtask(
            'zfs.create_dataset',
            pool_name,
            path,
            type,
            {k: v['value'] for k, v in list(params['properties'].items())} if params else {}
        ))

        if params:
            props = {}
            if 'permissions_type' in params:
                props['org.freenas:permissions_type'] = {'value': params['permissions_type']}
                props['aclmode'] = {'value': 'restricted' if params['permissions_type'] == 'ACL' else 'passthrough'}

            self.join_subtasks(self.run_subtask('zfs.configure', pool_name, path, props))

        self.join_subtasks(self.run_subtask('zfs.mount', path))


@description("Deletes an existing Dataset from a Volume")
@accepts(str, str, bool)
class DatasetDeleteTask(Task):
    def verify(self, pool_name, path, recursive=False):
        if not self.datastore.exists('volumes', ('name', '=', pool_name)):
            raise VerifyException(errno.ENOENT, 'Volume {0} not found'.format(pool_name))

        return ['zpool:{0}'.format(pool_name)]

    def run(self, pool_name, path, recursive=False):
        if recursive:
            deps = self.dispatcher.call_sync('zfs.dataset.get_dependencies', path)

            for i in deps:
                if i['type'] == 'FILESYSTEM':
                    self.join_subtasks(self.run_subtask('zfs.umount', i['name']))

                self.join_subtasks(self.run_subtask('zfs.destroy', i['name']))

        self.join_subtasks(self.run_subtask('zfs.umount', path))
        self.join_subtasks(self.run_subtask('zfs.destroy', path))


@description("Configures/Updates an existing Dataset's properties")
@accepts(str, str, h.object())
class DatasetConfigureTask(Task):
    def verify(self, pool_name, path, updated_params):
        if not self.datastore.exists('volumes', ('name', '=', pool_name)):
            raise VerifyException(errno.ENOENT, 'Volume {0} not found'.format(pool_name))

        return ['zpool:{0}'.format(pool_name)]

    def switch_to_acl(self, pool_name, path):
        fs_path = self.dispatcher.call_sync('volume.get_dataset_path', pool_name, path)
        self.join_subtasks(
            self.run_subtask('zfs.configure', pool_name, path, {
                'aclmode': {'value': 'restricted'},
                'org.freenas:permissions_type': {'value': 'ACL'}
            }),
            self.run_subtask('file.set_permissions', fs_path, {
                'acl': DEFAULT_ACLS
            }, True)
        )

    def switch_to_chmod(self, pool_name, path):
        self.join_subtasks(self.run_subtask('zfs.configure', pool_name, path, {
            'aclmode': {'value': 'passthrough'},
            'org.freenas:permissions_type': {'value': 'PERMS'}
        }))

    def run(self, pool_name, path, updated_params):
        ds = wrap(self.dispatcher.call_sync('zfs.dataset.query', [('name', '=', path)], {'single': True}))

        if 'name' in updated_params:
            self.join_subtasks(self.run_subtask('zfs.rename', ds['name'], updated_params['name']))
            ds['name'] = updated_params['name']

        if 'properties' in updated_params:
            props = exclude(updated_params['properties'], 'used', 'available', 'dedup', 'casesensitivity')
            self.join_subtasks(self.run_subtask('zfs.configure', pool_name, ds['name'], props))

        if 'permissions_type' in updated_params:
            oldtyp = ds['properties.org\\.freenas:permissions_type.value']
            typ = updated_params['permissions_type']

            if oldtyp != 'ACL' and typ == 'ACL':
                self.switch_to_acl(pool_name, ds['name'])

            if oldtyp != 'PERMS' and typ == 'PERMS':
                self.switch_to_chmod(pool_name, ds['name'])


class SnapshotCreateTask(Task):
    def verify(self, pool_name, dataset_name, snapshot_name, recursive=False):
        return ['zfs:{0}'.format(dataset_name)]

    def run(self, pool_name, dataset_name, snapshot_name, recursive=False):
        self.join_subtasks(self.run_subtask(
            'zfs.create_snapshot',
            pool_name,
            dataset_name,
            snapshot_name,
            recursive
        ))


class SnapshotDeleteTask(Task):
    def verify(self, pool_name, dataset_name, snapshot_name):
        return ['zfs:{0}'.format(dataset_name)]

    def run(self, pool_name, dataset_name, snapshot_name):
        self.join_subtasks(self.run_subtask(
            'zfs.delete_snapshot',
            pool_name,
            dataset_name,
            snapshot_name,
        ))


def flatten_datasets(root):
    for ds in root['children']:
        for c in flatten_datasets(ds):
            yield c

    del root['children']
    yield root


def compare_vdevs(vd1, vd2):
    if vd1 is None or vd2 is None:
        return False

    if vd1['guid'] != vd2['guid']:
        return False

    if vd1['type'] != vd2['type']:
        return False

    if vd1.get('path') != vd2.get('path'):
        return False

    for c1, c2 in itertools.zip_longest(vd1.get('children', []), vd2.get('children', [])):
        if not compare_vdevs(c1, c2):
            return False

    return True


def iterate_vdevs(topology):
    for name, grp in list(topology.items()):
        for vdev in grp:
            if vdev['type'] == 'disk':
                yield vdev, name
                continue

            if 'children' in vdev:
                for child in vdev['children']:
                    yield child, name


def get_disks(topology):
    for vdev, gname in iterate_vdevs(topology):
        yield vdev['path'], gname


def get_disk_gptid(dispatcher, disk):
    config = dispatcher.call_sync('disk.get_disk_config', disk)
    return config.get('data_partition_path', disk)


def convert_topology_to_gptids(dispatcher, topology):
    topology = copy.deepcopy(topology)
    for vdev, _ in iterate_vdevs(topology):
        vdev['path'] = get_disk_gptid(dispatcher, vdev['path'])

    return topology


def split_snapshot_name(name):
    ds, _, snap = name.partition('@')
    pool = ds.split('/', 1)[0]
    return pool, ds, snap


<<<<<<< HEAD
def get_digest(password, salt=None):
    if salt is None:
        salt = base64.b64encode(os.urandom(64)).decode('utf-8')
    digest = base64.b64encode(hashlib.pbkdf2_hmac('sha256', bytes(password, 'utf-8'), salt.encode('utf-8'), 200000)).decode('utf-8')
    return salt, digest


def is_password(password, salt, digest):
    return get_digest(password, salt)[1] == digest


def fernet_encrypt(password, in_data):
    digest = get_digest(password, '')[1]
    f = Fernet(digest)
    return f.encrypt(in_data)


def fernet_decrypt(password, in_data):
    digest = get_digest(password, '')[1]
    f = Fernet(digest)
    return f.decrypt(in_data)


=======
>>>>>>> 24cd95ec
def _depends():
    return ['DevdPlugin', 'ZfsPlugin']


def _init(dispatcher, plugin):
    boot_pool = dispatcher.call_sync('zfs.pool.get_boot_pool')

    def convert_snapshot(snapshot):
        dataset, _, name = snapshot['name'].partition('@')
        pool = dataset.partition('/')[0]

        if pool == boot_pool:
            return None

        return {
            'id': snapshot['name'],
            'pool': pool,
            'dataset': dataset,
            'name': name,
            'properties': include(
                snapshot['properties'],
                'used', 'referenced', 'compressratio', 'clones'
            ),
            'holds': snapshot['holds']
        }

    def on_pool_change(args):
        if args['operation'] == 'delete':
            for i in args['ids']:
                with dispatcher.get_lock('volumes'):
                    volume = dispatcher.datastore.get_one('volumes', ('name', '=', i))
<<<<<<< HEAD
                    encryption = volume.get('encryption')
                    if volume and not encryption['locked']:
=======
                    if volume:
>>>>>>> 24cd95ec
                        logger.info('Volume {0} is going away'.format(volume['name']))
                        dispatcher.datastore.delete('volumes', volume['id'])
                        dispatcher.dispatch_event('volume.changed', {
                            'operation': 'delete',
                            'ids': [volume['id']]
                        })

        if args['operation'] in ('create', 'update'):
            entities = filter(lambda i: i['guid'] != boot_pool['guid'], args['entities'])
            for i in entities:
                if args['operation'] == 'update':
                    volume = dispatcher.datastore.get_one('volumes', ('name', '=', i['name']))
                    if volume:
                        dispatcher.dispatch_event('volume.changed', {
                            'operation': 'update',
                            'ids': [volume['id']]
                        })
                    continue

                with dispatcher.get_lock('volumes'):
                    try:
                        dispatcher.datastore.insert('volumes', {
                            'id': i['guid'],
                            'name': i['name'],
                            'type': 'zfs',
                            'attributes': {}
                        })
                    except DuplicateKeyException:
                        # already inserted by task
                        continue

                    logger.info('New volume {0} <{1}>'.format(i['name'], i['guid']))

                    # Set correct mountpoint
                    dispatcher.call_task_sync('zfs.configure', i['name'], i['name'], {
                        'mountpoint': {'value': os.path.join(VOLUMES_ROOT, i['name'])}
                    })

                    if i['properties.altroot.source'] != 'DEFAULT':
                        # Ouch. That pool is created or imported with altroot.
                        # We need to export and reimport it to remove altroot property
                        dispatcher.call_task_sync('zfs.pool.export', i['name'])
                        dispatcher.call_task_sync('zfs.pool.import', i['guid'], i['name'])

                    dispatcher.dispatch_event('volume.changed', {
                        'operation': 'create',
                        'ids': [i['guid']]
                    })

    def on_snapshot_change(args):
        snapshots.propagate(args, callback=convert_snapshot)

    def on_dataset_change(args):
        dispatcher.dispatch_event('volume.changed', {
            'operation': 'update',
            'ids': [args['guid']]
        })

    def on_vdev_remove(args):
        dispatcher.call_sync('alert.emit', {
            'name': 'volume.disk_removed',
            'description': 'Some disk was removed from the system',
            'severity': 'WARNING'
        })

    plugin.register_schema_definition('volume', {
        'type': 'object',
        'title': 'volume',
        'additionalProperties': False,
        'properties': {
            'id': {'type': 'string'},
            'name': {'type': 'string'},
            'type': {
                'type': 'string',
                'enum': ['zfs']
            },
            'topology': {'$ref': 'zfs-topology'},
            'params': {'type': 'object'},
            'attributes': {'type': 'object'}
        }
    })

    plugin.register_schema_definition('dataset', {
        'type': 'object',
        'properties': {
            'name': {'type': 'string'},
            'mountpoint': {'type': 'string'},
            'type': {
                'type': 'string',
                'enum': ['FILESYSTEM', 'VOLUME']
            },
            'volsize': {'type': ['integer', 'null']},
            'properties': {'type': 'object'},
            'permissions_type': {
                'type': 'string',
                'enum': ['PERM', 'ACL']
            }
        }
    })

    plugin.register_schema_definition('disks-allocation', {
        'type': 'object',
        'additionalProperties': {
            'type': 'object',
            'additionalProperties': False,
            'properties': {
                'type': {
                    'type': 'string',
                    'enum': ['BOOT', 'VOLUME', 'ISCSI'],
                },
                'name': {'type': 'string'}
            }
        }
    })

    plugin.register_schema_definition('importable-disk', {
        'type': 'object',
        'properties': {
            'path': {'type': 'string'},
            'fstype': {'type': 'string'},
            'size': {'type': 'integer'},
            'label': {'type': 'string'}
        }
    })

    plugin.register_provider('volume', VolumeProvider)
    plugin.register_provider('volume.snapshot', SnapshotProvider)
    plugin.register_task_handler('volume.create', VolumeCreateTask)
    plugin.register_task_handler('volume.create_auto', VolumeAutoCreateTask)
    plugin.register_task_handler('volume.destroy', VolumeDestroyTask)
    plugin.register_task_handler('volume.import', VolumeImportTask)
    plugin.register_task_handler('volume.import_disk', VolumeDiskImportTask)
    plugin.register_task_handler('volume.detach', VolumeDetachTask)
    plugin.register_task_handler('volume.update', VolumeUpdateTask)
    plugin.register_task_handler('volume.upgrade', VolumeUpgradeTask)
    plugin.register_task_handler('volume.lock', VolumeLockTask)
    plugin.register_task_handler('volume.unlock', VolumeUnlockTask)
    plugin.register_task_handler('volume.rekey', VolumeRekeyTask)
    plugin.register_task_handler('volume.keys.backup', VolumeBackupKeysTask)
    plugin.register_task_handler('volume.keys.restore', VolumeRestoreKeysTask)
    plugin.register_task_handler('volume.dataset.create', DatasetCreateTask)
    plugin.register_task_handler('volume.dataset.delete', DatasetDeleteTask)
    plugin.register_task_handler('volume.dataset.update', DatasetConfigureTask)
    plugin.register_task_handler('volume.snapshot.create', SnapshotCreateTask)
    plugin.register_task_handler('volume.snapshot.delete', SnapshotDeleteTask)

    plugin.register_hook('volume.pre_destroy')
    plugin.register_hook('volume.pre_detach')
    plugin.register_hook('volume.pre_create')
    plugin.register_hook('volume.pre_attach')

    plugin.register_event_handler('entity-subscriber.zfs.pool.changed', on_pool_change)
    plugin.register_event_handler('entity-subscriber.zfs.snapshot.changed', on_snapshot_change)
    plugin.register_event_handler('fs.zfs.vdev.removed', on_vdev_remove)
    plugin.register_event_handler('fs.zfs.dataset.created', on_dataset_change)
    plugin.register_event_handler('fs.zfs.dataset.deleted', on_dataset_change)
    plugin.register_event_handler('fs.zfs.dataset.renamed', on_dataset_change)

    plugin.register_event_type('volume.changed')
    plugin.register_event_type('volume.snapshot.changed')

    dispatcher.rpc.call_sync('alert.register_alert', 'volume.disk_removed', 'Volume disk removed')

    for vol in dispatcher.datastore.query('volumes'):
        encryption = vol.get('encryption', {})
        if encryption.get('key', None) is not None:
            if encryption['locked'] is True:
                continue

            dname, dgroup = next(get_disks(vol['topology']))
            disk_config = dispatcher.call_sync('disk.get_disk_config', dname)
            provider = disk_config.get('data_partition_uuid', dname) + '.eli'
            try:
                system('/sbin/geli', 'list', provider)
            except SubprocessException:
                encryption['locked'] = True
                vol['encryption'] = encryption
                dispatcher.datastore.update('volumes', vol['id'], vol)

                dispatcher.dispatch_event('volume.changed', {
                    'operation': 'update',
                    'ids': vol['id']
                })
                continue

        try:
            dispatcher.call_task_sync('zfs.mount', vol['name'], True)

            # XXX: check mountpoint property and correct if needed
        except TaskException as err:
            if err.code != errno.EBUSY:
                logger.warning('Cannot mount volume {0}: {1}'.format(vol['name'], str(err)))

    global snapshots
    snapshots = EventCacheStore(dispatcher, 'volume.snapshot')
    snapshots.populate(dispatcher.call_sync('zfs.snapshot.query'), callback=convert_snapshot)
    snapshots.ready = True<|MERGE_RESOLUTION|>--- conflicted
+++ resolved
@@ -31,7 +31,6 @@
 import tempfile
 import shutil
 import itertools
-<<<<<<< HEAD
 import base64
 import copy
 import bsd
@@ -39,11 +38,6 @@
 import hashlib
 import json
 import uuid
-=======
-import copy
-import bsd
-import bsd.kld
->>>>>>> 24cd95ec
 from cache import EventCacheStore
 from lib.system import system, SubprocessException
 from lib.freebsd import fstyp
@@ -525,7 +519,6 @@
 
         with self.dispatcher.get_lock('volumes'):
             if config:
-<<<<<<< HEAD
                 disks = self.dispatcher.call_sync('volume.get_volume_disks', name)
                 self.join_subtasks(self.run_subtask('zfs.umount', name))
                 self.join_subtasks(self.run_subtask('zfs.pool.destroy', name))
@@ -536,11 +529,6 @@
                         subtasks.append(self.run_subtask('disk.geli.kill', dname))
                     self.join_subtasks(*subtasks)
 
-=======
-                self.join_subtasks(self.run_subtask('zfs.umount', name))
-                self.join_subtasks(self.run_subtask('zfs.pool.destroy', name))
-
->>>>>>> 24cd95ec
             self.datastore.delete('volumes', vol['id'])
             self.dispatcher.dispatch_event('volume.changed', {
                 'operation': 'delete',
@@ -846,7 +834,6 @@
         self.join_subtasks(self.run_subtask('zfs.umount', name))
         self.join_subtasks(self.run_subtask('zfs.pool.export', name))
 
-<<<<<<< HEAD
         encryption = vol.get('encryption')
 
         if encryption['key'] is not None:
@@ -857,8 +844,6 @@
 
         self.datastore.delete('volumes', vol['id'])
 
-=======
->>>>>>> 24cd95ec
 
 @description("Upgrades volume to newest ZFS version")
 @accepts(str)
@@ -1337,7 +1322,6 @@
     return pool, ds, snap
 
 
-<<<<<<< HEAD
 def get_digest(password, salt=None):
     if salt is None:
         salt = base64.b64encode(os.urandom(64)).decode('utf-8')
@@ -1361,8 +1345,6 @@
     return f.decrypt(in_data)
 
 
-=======
->>>>>>> 24cd95ec
 def _depends():
     return ['DevdPlugin', 'ZfsPlugin']
 
@@ -1394,12 +1376,8 @@
             for i in args['ids']:
                 with dispatcher.get_lock('volumes'):
                     volume = dispatcher.datastore.get_one('volumes', ('name', '=', i))
-<<<<<<< HEAD
                     encryption = volume.get('encryption')
                     if volume and not encryption['locked']:
-=======
-                    if volume:
->>>>>>> 24cd95ec
                         logger.info('Volume {0} is going away'.format(volume['name']))
                         dispatcher.datastore.delete('volumes', volume['id'])
                         dispatcher.dispatch_event('volume.changed', {
