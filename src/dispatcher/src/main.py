#!/usr/local/bin/python2.7
#+
# Copyright 2014 iXsystems, Inc.
# All rights reserved
#
# Redistribution and use in source and binary forms, with or without
# modification, are permitted providing that the following conditions
# are met:
# 1. Redistributions of source code must retain the above copyright
#    notice, this list of conditions and the following disclaimer.
# 2. Redistributions in binary form must reproduce the above copyright
#    notice, this list of conditions and the following disclaimer in the
#    documentation and/or other materials provided with the distribution.
#
# THIS SOFTWARE IS PROVIDED BY THE AUTHOR ``AS IS'' AND ANY EXPRESS OR
# IMPLIED WARRANTIES, INCLUDING, BUT NOT LIMITED TO, THE IMPLIED
# WARRANTIES OF MERCHANTABILITY AND FITNESS FOR A PARTICULAR PURPOSE
# ARE DISCLAIMED.  IN NO EVENT SHALL THE AUTHOR BE LIABLE FOR ANY
# DIRECT, INDIRECT, INCIDENTAL, SPECIAL, EXEMPLARY, OR CONSEQUENTIAL
# DAMAGES (INCLUDING, BUT NOT LIMITED TO, PROCUREMENT OF SUBSTITUTE GOODS
# OR SERVICES; LOSS OF USE, DATA, OR PROFITS; OR BUSINESS INTERRUPTION)
# HOWEVER CAUSED AND ON ANY THEORY OF LIABILITY, WHETHER IN CONTRACT,
# STRICT LIABILITY, OR TORT (INCLUDING NEGLIGENCE OR OTHERWISE) ARISING
# IN ANY WAY OUT OF THE USE OF THIS SOFTWARE, EVEN IF ADVISED OF THE
# POSSIBILITY OF SUCH DAMAGE.
#
#####################################################################

import copy
import os
import sys
import fnmatch
import glob
import imp
import json
import fcntl
import datetime
import logging
import logging.config
import logging.handlers
import argparse
import signal
import time
import uuid
import errno
import socket
import setproctitle
import traceback
import tempfile
import pty
import struct
import termios

import gevent
from pyee import EventEmitter
from gevent.os import tp_read, tp_write
from gevent import monkey, Greenlet
from gevent.queue import Queue
from gevent.lock import RLock
from gevent.subprocess import Popen
from gevent.event import AsyncResult, Event
from gevent.wsgi import WSGIServer
from geventwebsocket import (WebSocketServer, WebSocketApplication, Resource,
                             WebSocketError)

from datastore import get_datastore
from datastore.config import ConfigStore
from freenas.dispatcher.jsonenc import loads, dumps
from freenas.dispatcher.rpc import RpcContext, RpcException, ServerLockProxy, convert_schema
from resources import ResourceGraph
from services import ManagementService, DebugService, EventService, TaskService, PluginService, ShellService, LockService
from schemas import register_general_purpose_schemas
from api.handler import ApiHandler
from balancer import Balancer
from auth import PasswordAuthenticator, TokenStore, Token, TokenException, User, Service
from freenas.utils import FaultTolerantLogHandler


DEFAULT_CONFIGFILE = '/usr/local/etc/middleware.conf'
LOGGING_FORMAT = '%(asctime)s %(levelname)s %(filename)s:%(lineno)d %(message)s'
trace_log_file = None


def trace_log(message, *args):
    global trace_log_file

    if os.getenv('DISPATCHER_TRACE'):
        if not trace_log_file:
            try:
                trace_log_file = open('/var/tmp/dispatcher-trace.{0}.log'.format(os.getpid()), 'w')
            except OSError:
                pass

        print(message.format(*args), file=trace_log_file)
        trace_log_file.flush()


class Plugin(object):
    UNLOADED = 1
    LOADED = 2
    ERROR = 3

    def __init__(self, dispatcher, filename=None):
        self.filename = filename
        self.init = None
        self.dependencies = set()
        self.dispatcher = dispatcher
        self.module = None
        self.state = self.UNLOADED
        self.metadata = None
        self.registers = {
            'attach_hooks': [],
            'event_handlers': [],
            'event_sources': [],
            'event_types': [],
            'hooks': [],
            'providers': [],
            'resources': [],
            'schema_definitions': [],
            'task_handlers': [],
        }

    def assign_module(self, module):
        if not hasattr(module, '_init'):
            raise Exception('Invalid plugin module, _init method not found')

        if hasattr(module, '_depends'):
            self.dependencies = set(module._depends())

        if hasattr(module, '_metadata'):
            self.metadata = module._metadata()

        self.module = module

    def attach_hook(self, name, func):
        self.dispatcher.attach_hook(name, func)
        self.registers['attach_hooks'].append((name, func))

    def detach_hook(self, name, func):
        self.dispatcher.detach_hook(name, func)
        self.registers['attach_hooks'].remove((name, func))

    def load(self, dispatcher):
        try:
            self.module._init(self.dispatcher, self)
            self.state = self.LOADED
            self.dispatcher.dispatch_event('server.plugin.initialized', {"name": os.path.basename(self.filename)})
        except Exception as err:
            self.dispatcher.logger.exception('Plugin %s exception', self.filename)
            self.dispatcher.report_error('Cannot initalize plugin {0}'.format(self.filename), err)
            raise RuntimeError('Cannot load plugin {0}: {1}'.format(self.filename, str(err)))

    def register_event_handler(self, name, handler):
        self.dispatcher.register_event_handler(name, handler)
        self.registers['event_handlers'].append((name, handler))
        return handler

    def unregister_event_handler(self, name, handler):
        self.dispatcher.unregister_event_handler(name, handler)
        self.registers['event_handlers'].remove((name, handler))
        return handler

    def register_event_source(self, name, clazz):
        self.dispatcher.register_event_source(name, clazz)
        self.registers['event_sources'].append(name)

    def register_event_type(self, name, source=None, schema=None):
        self.dispatcher.register_event_type(name, source, schema)
        self.registers['event_types'].append(name)

    def unregister_event_type(self, name):
        self.dispatcher.unregister_event_type(name)
        self.registers['event_types'].remove(name)

    def register_task_handler(self, name, clazz):
        self.dispatcher.register_task_handler(name, clazz)
        self.registers['task_handlers'].append(name)

    def unregister_task_handler(self, name):
        self.dispatcher.unregister_task_handler(name)
        self.registers['task_handlers'].remove(name)

    def register_provider(self, name, clazz):
        self.dispatcher.register_provider(name, clazz)
        self.registers['providers'].append(name)

    def unregister_provider(self, name):
        self.dispatcher.unregister_provider(name)
        self.registers['providers'].remove(name)

    def register_schema_definition(self, name, definition):
        self.dispatcher.register_schema_definition(name, definition)
        self.registers['schema_definitions'].append(name)

    def unregister_schema_definition(self, name):
        self.dispatcher.unregister_schema_definition(name)
        self.registers['schema_definitions'].remove(name)

    def register_resource(self, res, parents=None):
        self.dispatcher.register_resource(res, parents)
        self.registers['resources'].append((res, parents))

    def unregister_resource(self, res):
        self.dispatcher.unregister_resource(res)
        self.registers['resources'].remove(res)

    def register_hook(self, name):
        self.dispatcher.register_hook(name)
        self.registers['hooks'].append(name)

    def unregister_hook(self, name):
        self.dispatcher.unregister_hook(name)
        self.registers['hooks'].remove(name)

    def unload(self):
        if hasattr(self.module, '_cleanup'):
            self.module._cleanup(self.dispatcher, self)

        self.dispatcher.logger.debug('Unregistering plugin {0} types'.format(
            self.filename
        ))

        for name, handler in list(self.registers['event_handlers']):
            self.unregister_event_handler(name, handler)

        #for name in self.registers['event_sources']:
        #    pass

        for name in list(self.registers['event_types']):
            self.unregister_event_type(name)

        for name, func in list(self.registers['attach_hooks']):
            self.detach_hook(name, func)

        for name in list(self.registers['hooks']):
            self.unregister_hook(name)

        for name in list(self.registers['providers']):
            self.unregister_provider(name)

        for name in list(self.registers['resources']):
            self.unregister_resource(name)

        for name in list(self.registers['schema_definitions']):
            self.unregister_schema_definition(name)

        for name in list(self.registers['task_handlers']):
            self.unregister_task_handler(name)

        self.state = self.UNLOADED

    def reload(self):
        self.unload()
        self.load(self.dispatcher)


class EventType(object):
    def __init__(self, name, source=None, schema=None):
        self.name = name
        self.source = source
        self.schema = schema
        self.refcount = 0
        self.logger = logging.getLogger('EventType:{0}'.format(name))

    def incref(self):
        if self.refcount == 0 and self.source:
            self.source.enable(self.name)
            self.logger.debug('Enabling event source: {0}'.format(self.name))

        self.refcount += 1

    def decref(self):
        # lets not go below 0!!!
        if self.refcount > 0:
            self.refcount -= 1
        elif self.refcount < 0:
            # Ok so something is messed up
            # fix it by going to 0
            self.refcount = 0
            self.logger.error(
                "{0}'s refcount was below zero and was being decreased even further!".format(self.name))
            return
        elif self.refcount == 0:
            self.logger.error("Cannot decrease {0}'s refcount below zero!".format(self.name))
            return

        if self.refcount == 0 and self.source:
            self.source.disable(self.name)
            self.logger.debug('Disabling event source: {0}'.format(self.name))


class Dispatcher(object):
    def __init__(self):
        self.started_at = None
        self.plugin_dirs = []
        self.event_types = {}
        self.event_sources = {}
        self.event_handlers = {}
        self.hooks = {}
        self.plugins = {}
        self.threads = []
        self.queues = {}
        self.providers = {}
        self.tasks = {}
        self.resource_graph = ResourceGraph()
        self.logger = logging.getLogger('Main')
        self.token_store = TokenStore(self)
        self.event_delivery_lock = RLock()
        self.rpc = None
        self.balancer = None
        self.datastore = None
        self.auth = None
        self.ws_servers = []
        self.http_servers = []
        self.pidfile = None
        self.use_tls = False
        self.certfile = None
        self.keyfile = None
        self.ready = Event()
        self.port = 0
        self.file_ws_connectios = None

    def init(self):
        self.logger.info('Initializing')
        self.datastore = get_datastore(
            self.config['datastore']['driver'],
            self.config['datastore']['dsn']
        )

        self.configstore = ConfigStore(self.datastore)
        self.logger.info('Connected to datastore')
        self.require_collection('events', 'serial', type='log')
        self.require_collection('sessions', 'serial', type='log')
        self.require_collection('tasks', 'serial', type='log')
        self.require_collection('logs', 'uuid', type='log')

        self.balancer = Balancer(self)
        self.auth = PasswordAuthenticator(self)
        self.rpc = ServerRpcContext(self)
        register_general_purpose_schemas(self)

        self.rpc.register_service('management', ManagementService)
        self.rpc.register_service('debug', DebugService)
        self.rpc.register_service('event', EventService)
        self.rpc.register_service('task', TaskService)
        self.rpc.register_service('plugin', PluginService)
        self.rpc.register_service('shell', ShellService)
        self.rpc.register_service('lock', LockService)

        self.register_event_type('server.client_connected')
        self.register_event_type('server.client_transport_connected')
        self.register_event_type('server.client_disconnected')
        self.register_event_type('server.client_login')
        self.register_event_type('server.client_logout')
        self.register_event_type('server.service_login')
        self.register_event_type('server.service_logout')
        self.register_event_type('server.plugin.load_error')
        self.register_event_type('server.plugin.loaded')
        self.register_event_type('server.ready')
        self.register_event_type('server.shutdown')

    def start(self):
        self.started_at = time.time()
        self.balancer.start()

        self.ready.set()

        self.dispatch_event('server.ready', {
            'description': 'Server is completely loaded and ready to use.',
        })

    def read_config_file(self, file):
        try:
            f = open(file, 'r')
            data = json.load(f)
            f.close()
        except (IOError, ValueError):
            raise

        self.config = data
        self.plugin_dirs = data['dispatcher']['plugin-dirs']
        self.pidfile = data['dispatcher']['pidfile']

        if 'tls' in data['dispatcher'] and data['dispatcher']['tls']:
            self.use_tls = True
            self.certfile = data['dispatcher']['tls-certificate']
            self.keyfile = data['dispatcher']['tls-keyfile']

    def discover_plugins(self):
        for dir in self.plugin_dirs:
            self.logger.debug("Searching for plugins in %s", dir)
            self.__discover_plugin_dir(dir)

    def load_plugins(self):
        loaded = set()
        toload = self.plugins.copy()
        loadlist = []

        while len(toload) > 0:
            found = False
            for name, plugin in list(toload.items()):
                if len(plugin.dependencies - loaded) == 0:
                    found = True
                    loadlist.append(plugin)
                    loaded.add(name)
                    del toload[name]

            if not found:
                self.logger.warning(
                    "Could not load following plugins due to circular dependencies: {0}".format(', '.join(toload)))
                break

        for i in loadlist:
            try:
                i.load(self)
            except RuntimeError as err:
                self.logger.exception("Error initializing plugin %s: %s", i.filename, err.args)

    def reload_plugins(self):
        # Reload existing modules
        for i in list(self.plugins.values()):
            i.reload()

        # And look for new ones
        self.discover_plugins()

    def unload_plugins(self):
        # Generate a list of inverse plugin dependency
        required_by = {}
        for name, plugin in list(self.plugins.items()):
            if name not in required_by:
                required_by[name] = set()
            for dep in plugin.dependencies:
                if dep not in required_by:
                    required_by[dep] = set()
                required_by[dep].add(name)

        # Get a sequential list of plugins to unload
        # Plugins that no other depend on come first
        unloadlist = []
        while len(required_by) > 0:
            found = False
            for name, deps in list(required_by.items()):
                if len(deps) > 0:
                    continue

                # Remove the plugin from the list that it depends on
                plugin = self.plugins.get(name)
                for dep in plugin.dependencies:
                    if dep in required_by and name in required_by[dep]:
                        required_by[dep].remove(name)
                unloadlist.append(plugin)

                del required_by[name]
                found = True
                break

            if not found:
                self.logger.warning(
                    "Could not unload following plugins due to circular "
                    "dependencies: {0}".format(required_by)
                )
                break

        for i in unloadlist:
            try:
                i.unload()
            except RuntimeError:
                self.logger.warning(
                    "Error unloading plugin {0}".format(i.filename),
                    exc_info=True
                )

    def __discover_plugin_dir(self, dir):
        for i in glob.glob1(dir, "*.py"):
            self.__try_load_plugin(os.path.join(dir, i))

    def __try_load_plugin(self, path):
        if path in self.plugins:
            return

        self.logger.debug("Loading plugin from %s", path)
        try:
            name = os.path.splitext(os.path.basename(path))[0]
            plugin = Plugin(self, path)
            plugin.assign_module(imp.load_source(name, path))
            self.plugins[name] = plugin
        except Exception as err:
            self.logger.exception("Cannot load plugin from %s", path)
            self.report_error('Cannot load plugin from {0}'.format(path), err)
            self.dispatch_event("server.plugin.load_error", {"name": os.path.basename(path)})
            return

        self.dispatch_event("server.plugin.loaded", {"name": os.path.basename(path)})

    def __on_service_started(self, args):
        if args['name'] == 'syslog':
            try:
                self.__init_syslog()
                self.unregister_event_handler('service.started', self.__on_service_started)
            except IOError as err:
                self.logger.warning('Cannot initialize syslog: %s', str(err))

    def __init_syslog(self):
        handler = logging.handlers.SysLogHandler('/var/run/log', facility='local3')
        logging.root.setLevel(logging.DEBUG)
        logging.root.addHandler(handler)

    def dispatch_event(self, name, args):
        with self.event_delivery_lock:
            if 'timestamp' not in args:
                # If there's no timestamp, assume event fired right now
                args['timestamp'] = time.time()

            for srv in self.ws_servers:
                srv.broadcast_event(name, args)

            if name in self.event_handlers:
                for h in self.event_handlers[name]:
                    try:
                        gevent.spawn(h, args)
                    except BaseException as err:
                        self.report_error('Event handler for event {0} failed'.format(name), err)
                        self.logger.exception('Event handler for event %s failed', name)

            if 'nolog' in args and args['nolog']:
                return

            # Persist event
            event_data = args.copy()
            del event_data['timestamp']

            self.datastore.insert('events', {
                'name': name,
                'timestamp': args['timestamp'],
                'args': event_data
            })

    def emit_event(self, name, args):
        return self.dispatch_event(name, args)

    def call_sync(self, name, *args, **kwargs):
        return self.rpc.call_sync(name, *args)

    def call_task_sync(self, name, *args):
        t = self.balancer.run_subtask(None, name, args)
        self.balancer.join_subtasks(t)
        return t.result

    def submit_task(self, name, *args):
        self.balancer.run_subtask(None, name, args)

    def verify_subtask(self, *args, **kwargs):
        return self.balancer.verify_subtask(*args, **kwargs)

    def register_event_handler(self, name, handler):
        if name not in self.event_handlers:
            self.event_handlers[name] = []

        self.event_handlers[name].append(handler)

        for en, ev in self.event_types.items():
            if en == name:
                ev.incref()

        return handler

    def unregister_event_handler(self, name, handler):
        self.event_handlers[name].remove(handler)
        for en, ev in self.event_types.items():
            if en == name:
                ev.decref()

    def register_event_source(self, name, clazz):
        self.logger.debug("New event source: %s", name)
        self.event_sources[name] = clazz

        source = clazz(self)
        greenlet = gevent.spawn(source.run)
        self.threads.append(greenlet)

    def register_event_type(self, name, source=None, schema=None):
        self.event_types[name] = EventType(name, source, schema)
        self.dispatch_event('server.event.added', {'name': name})

    def unregister_event_type(self, name):
        del self.event_types[name]
        self.dispatch_event('server.event.removed', {'name': name})

    def register_task_handler(self, name, clazz):
        self.logger.debug("New task handler: %s", name)
        self.tasks[name] = clazz

    def unregister_task_handler(self, name):
        del self.tasks[name]

    def register_provider(self, name, clazz):
        self.logger.debug("New provider: %s", name)
        self.providers[name] = clazz
        self.rpc.register_service(name, clazz)

    def unregister_provider(self, name):
        self.logger.debug("Unregistering provider: %s", name)
        self.rpc.unregister_service(name)
        del self.providers[name]

    def register_schema_definition(self, name, definition):
        self.rpc.register_schema_definition(name, definition)

    def unregister_schema_definition(self, name):
        self.rpc.unregister_schema_definition(name)

    def require_collection(self, collection, pkey_type='uuid', **kwargs):
        self.datastore.collection_create(collection, pkey_type, kwargs)

    def register_resource(self, res, parents=None):
        self.logger.debug('Resource added: {0}'.format(res.name))
        self.resource_graph.add_resource(res, parents)

    def update_resource(self, name, new_parents):
        self.logger.debug('Resource updated: {0}, new parents: {1}'.format(name, ', '.join(new_parents)))
        self.resource_graph.update_resource(name, new_parents)

    def unregister_resource(self, name):
        self.logger.debug('Resource removed: {0}'.format(name))
        self.resource_graph.remove_resource(name)

    def resource_exists(self, name):
        return self.resource_graph.get_resource(name) is not None

    def register_hook(self, name):
        if name not in self.hooks:
            self.hooks[name] = []

    def unregister_hook(self, name):
        del self.hooks[name]

    def attach_hook(self, name, func):
        self.register_hook(name)
        self.hooks[name].append(func)
        return func

    def detach_hook(self, name, func):
        self.hooks[name].remove(func)

    def run_hook(self, name, args):
        for h in self.hooks[name]:
            try:
                if not h(args):
                    return False
            except BaseException as err:
                self.report_error('Hook for {0} with args {1} failed'.format(name, args), err)
                return False

        return True

    def test_or_wait_for_event(self, event, match_fn, initial_condition_fn, timeout=None):
        done = Event()
        self.event_delivery_lock.acquire()

        if initial_condition_fn():
            self.event_delivery_lock.release()
            return

        def handler(args):
            if match_fn(args):
                self.logger.debug("Test or wait condition satisfied for event {0}".format(event))
                done.set()

        self.register_event_handler(event, handler)
        self.event_delivery_lock.release()
        done.wait(timeout=timeout)
        self.unregister_event_handler(event, handler)

    def exec_and_wait_for_event(self, event, match_fn, fn, timeout=None):
        done = Event()
        self.event_delivery_lock.acquire()

        try:
            fn()
        except:
            self.event_delivery_lock.release()
            raise

        def handler(args):
            if match_fn(args):
                self.logger.debug("Exec and wait condition satisfied for event {0}".format(event))
                done.set()

        self.register_event_handler(event, handler)
        self.event_delivery_lock.release()
        done.wait(timeout=timeout)
        self.unregister_event_handler(event, handler)

    def get_lock(self, name):
        self.call_sync('lock.init', name)
        return ServerLockProxy(self, name)

    def report_error(self, message, exception):
        if not os.path.isdir('/var/tmp/crash'):
            try:
                os.mkdir('/var/tmp/crash')
            except:
                # at least we tried
                return

        report = {
            'timestamp': str(datetime.datetime.now()),
            'type': 'exception',
            'application': 'dispatcher',
            'message': message,
            'exception': str(exception),
            'traceback': traceback.format_exc()
        }

        try:
            with tempfile.NamedTemporaryFile(dir='/var/tmp/crash', suffix='.json', prefix='report-', delete=False) as f:
                json.dump(report, f, indent=4)
        except:
            # at least we tried
            pass

    def die(self):
        self.logger.warning('Exiting from "die" command')

        self.dispatch_event('server.shutdown', {
            'description': 'Server is shutting down.',
        })

        self.balancer.dispose_executors()
        gevent.killall(self.threads)
        self.logger.warning('Unloading plugins')
        self.unload_plugins()
        sys.exit(0)


class ServerRpcContext(RpcContext):
    def __init__(self, dispatcher):
        super(ServerRpcContext, self).__init__()
        self.dispatcher = dispatcher

    def call_sync(self, name, *args):
        svcname, _, method = name.rpartition('.')
        svc = self.get_service(svcname)
        if svc is None:
            raise RpcException(errno.ENOENT, 'Service {0} not found'.format(svcname))

        if not hasattr(svc, method):
            raise RpcException(errno.ENOENT, 'Method {0} in service {1} not found'.format(method, svcname))

        return copy.deepcopy(getattr(svc, method)(*args))


class ServerResource(Resource):
    def __init__(self, apps=None, dispatcher=None):
        super(ServerResource, self).__init__(apps)
        self.dispatcher = dispatcher

    def __call__(self, environ, start_response):
        environ = environ
        current_app = self._app_by_path(environ['PATH_INFO'], 'wsgi.websocket' in environ)

        if current_app is None:
            raise Exception("No apps defined")

        if 'wsgi.websocket' in environ:
            ws = environ['wsgi.websocket']
            current_app = current_app(ws, self.dispatcher)
            current_app.ws = ws  # TODO: needed?
            current_app.handle()

            return None
        else:
            return current_app(environ, start_response)


class Server(WebSocketServer):
    def __init__(self, *args, **kwargs):
        super(Server, self).__init__(*args, **kwargs)
        self.connections = []

    def broadcast_event(self, event, args):
        for i in self.connections:
            i.emit_event(event, args)


class UnixSocketServer(object):
    class UnixSocketHandler(object):
        def __init__(self, server, dispatcher, connfd, address):
            import types
            self.dispatcher = dispatcher
            self.fd = connfd.makefile('rwb')
            self.address = address
            self.server = server
            self.handler = types.SimpleNamespace()
            self.handler.client_address = ("unix", 0)
            self.handler.server = server
            self.conn = None

        def send(self, message):
            data = message.encode('utf-8')
            header = struct.pack('II', 0xdeadbeef, len(data))
            try:
                self.fd.write(header)
                self.fd.write(data)
                self.fd.flush()
            except OSError:
                self.server.logger.info('Send failed; closing connection')
                self.conn.on_close('Bye bye')
                self.fd.close()

        def handle_connection(self):
            self.conn = ServerConnection(self, self.dispatcher)
            self.conn.on_open()

            while True:
                header = self.fd.read(8)
                if header == b'' or len(header) != 8:
                    self.server.logger.info('Message wrong header dropped; closing connection')
                    break

                magic, length = struct.unpack('II', header)
                if magic != 0xdeadbeef:
                    self.server.logger.info('Message with wrong magic dropped')
                    continue

                msg = self.fd.read(length)
                if msg == b'' or len(msg) != length:
                    self.server.logger.info('Message with wrong length dropped; closing connection')
                    break

                self.conn.on_message(msg)

            self.conn.on_close('Bye bye')
            self.fd.close()

    def __init__(self, path, dispatcher):
        self.path = path
        self.dispatcher = dispatcher
        self.sockfd = None
        self.backlog = 50
        self.logger = logging.getLogger('UnixSocketServer')
        self.connections = []

    def broadcast_event(self, event, args):
        for i in self.connections:
            i.emit_event(event, args)

    def serve_forever(self):
        try:
            if os.path.exists(self.path):
                os.unlink(self.path)

            self.sockfd = socket.socket(socket.AF_UNIX, socket.SOCK_STREAM)
            self.sockfd.bind(self.path)
            self.sockfd.listen(self.backlog)
        except OSError as err:
            self.logger.error('Cannot start socket server: {0}'.format(str(err)))
            return

        while True:
            try:
                fd, addr = self.sockfd.accept()
            except OSError as err:
                self.logger.error('accept() failed: {0}'.format(str(err)))
                continue

            handler = self.UnixSocketHandler(self, self.dispatcher, fd, addr)
            gevent.spawn(handler.handle_connection)


class ServerConnection(WebSocketApplication, EventEmitter):
    def __init__(self, ws, dispatcher):
        super(ServerConnection, self).__init__(ws)
        self.server = ws.handler.server
        self.dispatcher = dispatcher
        self.server_pending_calls = {}
        self.client_pending_calls = {}
        self.resource = None
        self.user = None
        self.session_id = None
        self.token = None
        self.event_masks = set()
        self.rlock = RLock()
        self.event_subscription_lock = RLock()
        self.has_external_transport = False
        self.real_client_address = None

    def on_open(self):
        self.real_client_address = self.ws.handler.client_address
        client_addr, client_port = self.real_client_address[:2]
        trace_log('Client {0} connected', self.real_client_address)
        self.server.connections.append(self)
        self.dispatcher.dispatch_event('server.client_connected', {
            'address': client_addr,
            'port': client_port,
            'description': "Client {0} connected".format(self.real_client_address)
        })

    def on_close(self, reason):
        client_addr, client_port = self.real_client_address[:2]
        trace_log('Client {0} disconnected', self.real_client_address)
        self.server.connections.remove(self)

        if self.user:
            self.close_session()

        for mask in self.event_masks:
            for name, ev in list(self.dispatcher.event_types.items()):
                if fnmatch.fnmatch(name, mask):
                    ev.decref()

        self.dispatcher.dispatch_event('server.client_disconnected', {
            'address': client_addr,
            'port': client_port,
            'description': "Client {0} disconnected".format(self.real_client_address)
        })

    def on_message(self, message, *args, **kwargs):
        trace_log('{0} -> {1}', self.real_client_address, str(message))

        if not type(message) is bytes:
            return

        try:
            message = loads(message.decode('utf-8'))
        except ValueError:
            self.emit_rpc_error(None, errno.EINVAL, 'Request is not valid JSON')
            return

        if 'namespace' not in message:
            self.emit_rpc_error(None, errno.EINVAL, 'Invalid request')
            return

        try:
            method = getattr(self, "on_{}_{}".format(message["namespace"], message["name"]))
        except AttributeError:
            self.emit_rpc_error(None, errno.EINVAL, 'Invalid request')
            return

        method(message["id"], message["args"])

    def on_transport_setup(self, id, client_address):
        self.has_external_transport = True
        trace_log('Client transport layer set up - client {0} is from now on client {1}', self.real_client_address, client_address)
        self.dispatcher.dispatch_event('server.client_transport_connected', {
            'old_address': self.real_client_address,
            'new_address': client_address,
            'description': "Client transport layer set up - client {0} is from now on client {1}".format(self.real_client_address, client_address)
        })
        self.real_client_address = client_address

    def on_events_subscribe(self, id, event_masks):
        if not isinstance(event_masks, list):
            return

        if self.user is None:
            return

        # Keep session alive
        if self.token:
            try:
                self.dispatcher.token_store.keepalive_token(self.token)
            except TokenException:
                # Token expired, logout user
                self.logout('Logged out due to inactivity period')
                return

        with self.event_subscription_lock:
            # Increment reference count for any newly subscribed event
            for mask in set.difference(set(event_masks), self.event_masks):
                for name, ev in list(self.dispatcher.event_types.items()):
                    if fnmatch.fnmatch(name, mask):
                        ev.incref()

            self.event_masks = set.union(self.event_masks, set(event_masks))

    def on_events_unsubscribe(self, id, event_masks):
        if not isinstance(event_masks, list):
            return

        if self.user is None:
            return

        # Keep session alive
        if self.token:
            try:
                self.dispatcher.token_store.keepalive_token(self.token)
            except TokenException:
                # Token expired, logout user
                self.logout('Logged out due to inactivity period')
                return

        with self.event_subscription_lock:
            # Decrement reference count for any newly unsubscribed event
            intersecting_unsubscribe_events = set.intersection(set(event_masks), self.event_masks)
            for mask in intersecting_unsubscribe_events:
                for name, ev in list(self.dispatcher.event_types.items()):
                    if fnmatch.fnmatch(name, mask):
                        ev.decref()

            self.event_masks = set.difference(self.event_masks, intersecting_unsubscribe_events)

    def on_events_event(self, id, data):
        if self.user is None:
            return

        # Keep session alive
        if self.token:
            try:
                self.dispatcher.token_store.keepalive_token(self.token)
            except TokenException:
                # Token expired, logout user
                self.logout('Logged out due to inactivity period')
                return

        self.dispatcher.dispatch_event(data['name'], data['args'])

    def on_events_event_burst(self, id, data):
        if self.user is None:
            return

        # Keep session alive
        if self.token:
            try:
                self.dispatcher.token_store.keepalive_token(self.token)
            except TokenException:
                # Token expired, logout user
                self.logout('Logged out due to inactivity period')
                return

        if 'events' not in data:
            return

        for i in data['events']:
            self.dispatcher.dispatch_event(i['name'], i['args'])

    def on_rpc_auth_service(self, id, data):
        client_addr, client_port = self.real_client_address[:2]
        service_name = data['name']

        if client_addr not in ('127.0.0.1', '::1', 'unix') and not self.has_external_transport:
            return

        self.send_json({
            'namespace': 'rpc',
            'name': 'response',
            'id': id,
            'args': []
        })

        self.user = self.dispatcher.auth.get_service(service_name)
        self.open_session()
        self.dispatcher.dispatch_event('server.service_login', {
            'address': client_addr,
            'port': client_port,
            'name': service_name,
            'description': "Service {0} logged in".format(service_name)
        })

    def on_rpc_auth_token(self, id, data):
        token = data['token']
        resource = data.get('resource', None)
        lifetime = self.dispatcher.configstore.get("middleware.token_lifetime")
        token = self.dispatcher.token_store.lookup_token(token)
        client_addr, client_port = self.real_client_address[:2]

        if not token:
            self.emit_rpc_error(id, errno.EACCES, "Incorrect or expired token")
            return

        self.user = token.user
        self.token = self.dispatcher.token_store.issue_token(
            Token(
                user=self.user,
                lifetime=lifetime,
                revocation_function=self.logout
            )
        )

        self.send_json({
            'namespace': 'rpc',
            'name': 'response',
            'id': id,
            'args': [self.token, lifetime, self.user.name]
        })

        self.open_session()
        self.dispatcher.dispatch_event('server.client_loggin', {
            'address': client_addr,
            'port': client_port,
            'username': self.user.name,
            'description': "Client {0} logged in".format(self.user.name)
        })

    def on_rpc_auth(self, id, data):
        username = data['username']
        password = data['password']
        lifetime = self.dispatcher.configstore.get("middleware.token_lifetime")
        self.resource = data.get('resource', None)
        client_addr, client_port = self.real_client_address[:2]

        user = self.dispatcher.auth.get_user(username)

        if user is None:
            self.emit_rpc_error(id, errno.EACCES, "Incorrect username or password")
            return

        if client_addr in ('127.0.0.1', '::1', 'unix') or self.has_external_transport:
            # If client is connecting from localhost, omit checking password
            # and instead verify his username using sockstat(1). Also make
            # token lifetime None for such users (as we do not want their
            # sessions to timeout)
            # If client is connecting using transport layer other than raw ws
            # authentication part is held by transport layer itself so we do not
            # check password correctness but be aware such users sessions will timeout.
            if not self.has_external_transport and client_addr != 'unix':
                if not user.check_local(client_addr, client_port, self.dispatcher.port):
                    self.emit_rpc_error(id, errno.EACCES, "Incorrect username or password")
                    return

                lifetime = None

            if client_addr == 'unix':
                lifetime = None
        else:
            if not user.check_password(password):
                self.emit_rpc_error(id, errno.EACCES, "Incorrect username or password")
                return

        self.user = user
        self.token = self.dispatcher.token_store.issue_token(Token(
            user=user,
            lifetime=lifetime,
            revocation_function=self.logout
        ))

        self.send_json({
            "namespace": "rpc",
            "name": "response",
            "id": id,
            "args": [self.token, lifetime, self.user.name]
        })

        self.open_session()
        self.dispatcher.dispatch_event('server.client_login', {
            'address': client_addr,
            'port': client_port,
            'username': username,
            'description': "Client {0} logged in".format(username)
        })

    def on_rpc_response(self, id, data):
        if id not in list(self.client_pending_calls.keys()):
            return

        call = self.client_pending_calls[id]
        if call['callback'] is not None:
            call['callback'](*data)

        if call['event'] is not None:
            call['event'].set(data)

        del self.client_pending_calls[id]

    def on_rpc_error(self, id, data):
        if id not in list(self.client_pending_calls.keys()):
            return

        call = self.client_pending_calls[id]
        if call['event'] is not None:
            call['event'].set_exception(RpcException(data['code'], data['message']))

        del self.client_pending_calls[id]

    def on_rpc_call(self, id, data):
        def dispatch_call_async(id, method, args):
            try:
                result = self.dispatcher.rpc.dispatch_call(method, args, sender=self)
            except RpcException as err:
                self.send_json({
                    "namespace": "rpc",
                    "name": "error",
                    "id": id,
                    "timestamp": time.time(),
                    "args": {
                        "code": err.code,
                        "message": err.message,
                        "extra": err.extra
                    }
                })
            else:
                self.send_json({
                    "namespace": "rpc",
                    "name": "response",
                    "id": id,
                    "timestamp": time.time(),
                    "args": result
                })

        if self.user is None:
            self.emit_rpc_error(id, errno.EACCES, 'Not logged in')
            return

        # Keep session alive
        if self.token:
            try:
                self.dispatcher.token_store.keepalive_token(self.token)
            except TokenException:
                # Token expired, logout user
                self.logout('Logged out due to inactivity period')
                return

        method = data["method"]
        args = data["args"]

        greenlet = Greenlet(dispatch_call_async, id, method, args)
        self.server_pending_calls[id] = {
            "method": method,
            "args": args,
            "greenlet": greenlet
        }

        greenlet.start()

    def open_session(self):
        client_addr, client_port = self.real_client_address[:2]
        self.session_id = self.dispatcher.datastore.insert('sessions', {
            'started-at': time.time(),
            'address': client_addr,
            'port': client_port,
            'resource': self.resource,
            'active': True,
            'username': self.user.name
        })

    def close_session(self):
        client_addr, client_port = self.real_client_address[:2]
        session = self.dispatcher.datastore.get_by_id('sessions', self.session_id)
        session['active'] = False
        session['ended-at'] = time.time()
        self.dispatcher.datastore.update('sessions', self.session_id, session)

        if isinstance(self.user, User):
            self.dispatcher.dispatch_event('server.client_logout', {
                'address': client_addr,
                'port': client_port,
                'username': self.user.name,
                'description': "Client {0} logged out".format(self.user.name)
            })

        elif isinstance(self.user, Service):
            self.dispatcher.dispatch_event('server.service_logout', {
                'address': client_addr,
                'port': client_port,
                'name': self.user.name,
                'description': "Client {0} logged out".format(self.user.name)
            })

    def broadcast_event(self, event, args):
        for i in self.server.connections:
            i.emit_event(event, args)

    def call_client(self, method, callback, *args):
        id = uuid.uuid4()
        event = AsyncResult()
        self.client_pending_calls[str(id)] = {
            "method": method,
            "args": args,
            "callback": callback,
            "event": event
        }

        self.emit_rpc_call(id, method, args)
        return event

    def logout(self, reason):
        args = {
            "reason": reason,
        }
        try:
            self.send_json({
                "namespace": "events",
                "name": "logout",
                "timestamp": time.time(),
                "id": None,
                "args": args
            })
            # Delete the token at logout since otherwise
            # the reconnect will just log the session back in
            self.dispatcher.token_store.revoke_token(self.token)
            self.ws.close()
        except WebSocketError as werr:
            # This error usually implies that the socket is dead
            # so just log it and move on
            self.dispatcher.logger.debug(
                'Tried to logout Websocket Connection and the ' +
                'following error occured {0}'.format(str(werr)))

    def call_client_sync(self, method, *args, **kwargs):
        timeout = kwargs.pop('timeout', None)
        event = self.call_client(method, None, *args)
        return event.get(timeout=timeout)

    def emit_event(self, event, args):
        for i in self.event_masks:
            if not fnmatch.fnmatch(event, i):
                continue

            self.send_json({
                "namespace": "events",
                "name": "event",
                "id": None,
                "args": {
                    "name": event,
                    "args": args
                }
            })

    def emit_rpc_call(self, id, method, args):
        payload = {
            "namespace": "rpc",
            "name": "call",
            "id": str(id),
            "args": {
                "method": method,
                "args": args
            }
        }

        return self.send_json(payload)

    def emit_rpc_error(self, id, code, message, extra=None):
        payload = {
            "namespace": "rpc",
            "name": "error",
            "id": str(id),
            "args": {
                "code": code,
                "message": message
            }
        }

        if extra is not None:
            payload['args'].update(extra)

        return self.send_json(payload)

    def send_json(self, obj):
        try:
            data = dumps(obj)
        except UnicodeDecodeError as e:
            self.dispatcher.logger.error('Error encoding following payload to JSON:')
            self.dispatcher.logger.error(repr(obj))
            return

        trace_log('{0} <- {1}', self.real_client_address, data)

        with self.rlock:
            try:
                self.ws.send(data)
            except WebSocketError as err:
                self.dispatcher.logger.error(
                    'Cannot send message to %s: %s', self.real_client_address, str(err))


class ShellConnection(WebSocketApplication, EventEmitter):
    BUFSIZE = 1024

    def __init__(self, ws, dispatcher):
        super(ShellConnection, self).__init__(ws)
        self.dispatcher = dispatcher
        self.logger = logging.getLogger('ShellConnection')
        self.authenticated = False
        self.master = None
        self.slave = None
        self.proc = None
        self.inq = Queue()

    def worker(self, user, shell):
        self.logger.info('Opening shell %s...', shell)
        self.master, self.slave = pty.openpty()
        env = os.environ.copy()
        env['TERM'] = 'xterm'

        def preexec():
            try:
                fd = os.open("/dev/tty", os.O_RDWR | os.O_NOCTTY)
            except OSError:
                pass
            else:
                try:
                    fcntl.ioctl(fd, termios.TIOCNOTTY, '')
                except:
                    pass
                os.close(fd)

            os.setsid()
            fcntl.ioctl(0, termios.TIOCSCTTY)

        def read_worker():
            while True:
                data = tp_read(self.master, self.BUFSIZE)
                if not data:
                    return

                self.ws.send(data)

        def write_worker():
            for i in self.inq:
                tp_write(self.master, i)

        self.proc = Popen(
            ['/usr/bin/su', '-m', user, '-c', shell],
            stdout=self.slave,
            stderr=self.slave,
            stdin=self.slave,
            close_fds=True,
            env=env,
            preexec_fn=preexec)

        self.logger.info('Shell %s spawned as PID %d', shell, self.proc.pid)

        wr = gevent.spawn(write_worker)
        rd = gevent.spawn(read_worker)
        self.proc.wait()
        self.ws.close()
        gevent.joinall([rd, wr])

    def on_open(self, *args, **kwargs):
        pass

    def on_close(self, *args, **kwargs):
        self.inq.put(StopIteration)
        self.logger.info('Terminating shell PID %d', self.proc.pid)
        if not self.proc.returncode:
            try:
                self.proc.terminate()
            except OSError:
                pass

        os.close(self.master)

    def on_message(self, message, *args, **kwargs):
        if message is None:
            return

        if not self.authenticated:
            message = loads(message.decode('utf8'))

            if type(message) is not dict:
                return

            if 'token' not in message:
                return

            token = self.dispatcher.token_store.lookup_token(message['token'])

            self.authenticated = True
            gevent.spawn(self.worker, token.user.name, token.shell)
            self.ws.send(dumps({'status': 'ok'}))
            return

        for i in message:
            i = bytes([i])
            if i == '\r':
                i = '\n'
            self.inq.put(i)


class FileConnection(WebSocketApplication, EventEmitter):
    BUFSIZE = 1024

    def __init__(self, ws, dispatcher):
        super(FileConnection, self).__init__(ws)
        self.dispatcher = dispatcher
        self.token = None
        self.authenticated = False
        self.bytes_done = None
        self.bytes_total = None
        self.done = Event()
        self.inq = Queue()
        self.logger = logging.getLogger('FileConnection')

    def worker(self, file, direction, size=None):
        # def read_worker():
        #     while True:
        #         data = file.read(self.BUFSIZE)
        #         if not data:
        #             return

        #         self.ws.send(data)

        # def write_worker():
        #     for i in self.inq:
        #         file.write(i)

        # if self.token.direction == "upload":
        #     worker = gevent.spawn(write_worker)
        # else:
        #     worker = gevent.spawn(read_worker)
        if self.token.direction == "download":
            file.seek(0)
            while file.tell() <= self.bytes_total:
                data = file.read(self.BUFSIZE)
                if not data:
                    break
                self.ws.send(data)
                self.bytes_done = file.tell()
        else:
            for i in self.inq:
                file.write(i)
                self.bytes_done = file.tell()
        self.file.close()
        self.done()
        self.ws.close()
        # gevent.joinall([worker])

    def on_open(self, *args, **kwargs):
        self.logger.info("FileConnection Opened")

    def on_close(self, *args, **kwargs):
        self.inq.put(StopIteration)
        self.logger.info(
            "File {0} Closed for file {1}".format(self.token.direction, self.token.file)
        )

    def on_message(self, message, *args, **kwargs):
        if message is None:
            return

        if not self.authenticated:
            message = loads(message.decode('utf8'))

            if type(message) is not dict:
                return

            if 'token' not in message:
                return

            self.token = self.dispatcher.token_store.lookup_token(message['token'])
            self.authenticated = True
            self.bytes_total = self.token.size

            gevent.spawn(self.worker, self.token.file, self.token.direction, self.token.size)
<<<<<<< HEAD
            self.dispatcher.balancer.submit('file.{0}'.format(self.token.direction), self)
=======
            # self.dispatcher.file_ws_connectios[message["token"]] = self
            # self.dispatcher.balancer.submit(
            #     'file.{0}'.format(self.token.direction), [self], self.token.user)
>>>>>>> 24cd95ec
            self.ws.send(dumps({'status': 'ok'}))
            return

        # Not doing for i in message since websocket is sending data as binary string
        self.inq.put(message.decode('utf8'))


def run(d, args):
    setproctitle.setproctitle('dispatcher')
    monkey.patch_all(thread=False)

    # Signal handlers
    gevent.signal(signal.SIGQUIT, d.die)
    gevent.signal(signal.SIGTERM, d.die)
    gevent.signal(signal.SIGINT, d.die)
    gevent.signal(signal.SIGHUP, d.reload_plugins)

    # WebSockets server
    kwargs = {}
    if d.use_tls:
        kwargs = {'certfile': d.certfile, 'keyfile': d.keyfile}

    s4 = Server(('', args.p), ServerResource({
        '/socket': ServerConnection,
        '/shell': ShellConnection,
        '/file': FileConnection,
        '/api': ApiHandler(d)
    }, dispatcher=d), **kwargs)

    s6 = Server(('::', args.p), ServerResource({
        '/socket': ServerConnection,
        '/shell': ShellConnection,
        '/file': FileConnection,
        '/api': ApiHandler(d)
    }, dispatcher=d), **kwargs)

    su = UnixSocketServer(
        args.u,
        dispatcher=d
    )

    d.ws_servers = [s4, s6, su]
    d.port = args.p
    d.init()

    if args.s:
        # Debugging frontend server
        from frontend import frontend

        frontend.dispatcher = d
        http_server4 = WSGIServer(('', args.s), frontend.app, **kwargs)
        http_server6 = WSGIServer(('::', args.s), frontend.app, **kwargs)

        d.http_servers = [http_server4, http_server6]
        for i in d.http_servers:
            gevent.spawn(i.serve_forever)

        logging.info('Frontend server listening on port %d', args.s)

    serv_threads = [gevent.spawn(s4.serve_forever), gevent.spawn(s6.serve_forever), gevent.spawn(su.serve_forever)]

    d.discover_plugins()
    d.load_plugins()
    d.start()
    gevent.joinall(d.threads + serv_threads)


def main():
    parser = argparse.ArgumentParser()
    parser.add_argument('--log-level', type=str, metavar='LOG_LEVEL', default='INFO', help="Logging level")
    parser.add_argument('--log-file', type=str, metavar='LOG_FILE', help="Log to file")
    parser.add_argument('-s', type=int, metavar='PORT', default=8180, help="Run debug frontend server on port")
    parser.add_argument('-p', type=int, metavar='PORT', default=5000, help="WebSockets server port")
    parser.add_argument('-u', type=str, metavar='PATH', default='/var/run/dispatcher.sock', help="Unix domain server path")
    parser.add_argument('-c', type=str, metavar='CONFIG', default=DEFAULT_CONFIGFILE, help='Configuration file path')
    args = parser.parse_args()

    logging.basicConfig(
        level=logging.getLevelName(args.log_level),
        format=LOGGING_FORMAT)

    if args.log_file:
        handler = FaultTolerantLogHandler(args.log_file)
        handler.setFormatter(logging.Formatter(LOGGING_FORMAT))
        logging.root.removeHandler(logging.root.handlers[0])
        logging.root.addHandler(handler)

    # Initialization and dependency injection
    d = Dispatcher()
    try:
        d.read_config_file(args.c)
    except IOError as err:
        logging.fatal("Cannot read config file {0}: {1}".format(args.c, str(err)))
        sys.exit(1)
    except ValueError as err:
        logging.fatal("Cannot parse config file {0}: {1}".format(args.c, str(err)))
        sys.exit(1)

    run(d, args)


if __name__ == '__main__':
    main()<|MERGE_RESOLUTION|>--- conflicted
+++ resolved
@@ -1543,13 +1543,9 @@
             self.bytes_total = self.token.size
 
             gevent.spawn(self.worker, self.token.file, self.token.direction, self.token.size)
-<<<<<<< HEAD
-            self.dispatcher.balancer.submit('file.{0}'.format(self.token.direction), self)
-=======
             # self.dispatcher.file_ws_connectios[message["token"]] = self
             # self.dispatcher.balancer.submit(
             #     'file.{0}'.format(self.token.direction), [self], self.token.user)
->>>>>>> 24cd95ec
             self.ws.send(dumps({'status': 'ok'}))
             return
 
