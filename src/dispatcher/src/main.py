#!/usr/local/bin/python2.7
#+
# Copyright 2014 iXsystems, Inc.
# All rights reserved
#
# Redistribution and use in source and binary forms, with or without
# modification, are permitted providing that the following conditions
# are met:
# 1. Redistributions of source code must retain the above copyright
#    notice, this list of conditions and the following disclaimer.
# 2. Redistributions in binary form must reproduce the above copyright
#    notice, this list of conditions and the following disclaimer in the
#    documentation and/or other materials provided with the distribution.
#
# THIS SOFTWARE IS PROVIDED BY THE AUTHOR ``AS IS'' AND ANY EXPRESS OR
# IMPLIED WARRANTIES, INCLUDING, BUT NOT LIMITED TO, THE IMPLIED
# WARRANTIES OF MERCHANTABILITY AND FITNESS FOR A PARTICULAR PURPOSE
# ARE DISCLAIMED.  IN NO EVENT SHALL THE AUTHOR BE LIABLE FOR ANY
# DIRECT, INDIRECT, INCIDENTAL, SPECIAL, EXEMPLARY, OR CONSEQUENTIAL
# DAMAGES (INCLUDING, BUT NOT LIMITED TO, PROCUREMENT OF SUBSTITUTE GOODS
# OR SERVICES; LOSS OF USE, DATA, OR PROFITS; OR BUSINESS INTERRUPTION)
# HOWEVER CAUSED AND ON ANY THEORY OF LIABILITY, WHETHER IN CONTRACT,
# STRICT LIABILITY, OR TORT (INCLUDING NEGLIGENCE OR OTHERWISE) ARISING
# IN ANY WAY OUT OF THE USE OF THIS SOFTWARE, EVEN IF ADVISED OF THE
# POSSIBILITY OF SUCH DAMAGE.
#
#####################################################################

from __future__ import print_function
import os
import sys
import fnmatch
import glob
import imp
import json
import fcntl
import datetime
import logging
import logging.config
import logging.handlers
import argparse
import signal
import time
import uuid
import errno
import setproctitle
import traceback
import tempfile
import pty
import termios

import gevent
from pyee import EventEmitter
from gevent.os import tp_read, tp_write
from gevent import monkey, Greenlet
from gevent.queue import Queue
from gevent.lock import RLock
from gevent.subprocess import Popen
from gevent.event import AsyncResult, Event
from gevent.wsgi import WSGIServer
from geventwebsocket import (WebSocketServer, WebSocketApplication, Resource,
                             WebSocketError)

from datastore import get_datastore
from datastore.config import ConfigStore
from dispatcher.jsonenc import loads, dumps
from dispatcher.rpc import RpcContext, RpcException, ServerLockProxy, convert_schema
from resources import ResourceGraph
from services import ManagementService, DebugService, EventService, TaskService, PluginService, ShellService, LockService
from schemas import register_general_purpose_schemas
from api.handler import ApiHandler
from balancer import Balancer
from auth import PasswordAuthenticator, TokenStore, Token, TokenException
from fnutils import FaultTolerantLogHandler


DEFAULT_CONFIGFILE = '/usr/local/etc/middleware.conf'
LOGGING_FORMAT = '%(asctime)s %(levelname)s %(filename)s:%(lineno)d %(message)s'
trace_log_file = None


def trace_log(message, *args):
    global trace_log_file

    if os.getenv('DISPATCHER_TRACE'):
        if not trace_log_file:
            try:
                trace_log_file = open('/var/tmp/dispatcher-trace.{0}.log'.format(os.getpid()), 'w')
            except OSError:
                pass

        print(message.format(*args), file=trace_log_file)
        trace_log_file.flush()


class Plugin(object):
    UNLOADED = 1
    LOADED = 2
    ERROR = 3

    def __init__(self, dispatcher, filename=None):
        self.filename = filename
        self.init = None
        self.dependencies = set()
        self.dispatcher = dispatcher
        self.module = None
        self.state = self.UNLOADED
        self.metadata = None
        self.registers = {
            'attach_hooks': [],
            'event_handlers': [],
            'event_sources': [],
            'event_types': [],
            'hooks': [],
            'providers': [],
            'resources': [],
            'schema_definitions': [],
            'task_handlers': [],
        }

    def assign_module(self, module):
        if not hasattr(module, '_init'):
            raise Exception('Invalid plugin module, _init method not found')

        if hasattr(module, '_depends'):
            self.dependencies = set(module._depends())

        if hasattr(module, '_metadata'):
            self.metadata = module._metadata()

        self.module = module

    def attach_hook(self, name, func):
        self.dispatcher.attach_hook(name, func)
        self.registers['attach_hooks'].append((name, func))

    def detach_hook(self, name, func):
        self.dispatcher.detach_hook(name, func)
        self.registers['attach_hooks'].remove((name, func))

    def load(self, dispatcher):
        try:
            self.module._init(self.dispatcher, self)
            self.state = self.LOADED
            self.dispatcher.dispatch_event('server.plugin.initialized', {"name": os.path.basename(self.filename)})
        except Exception, err:
            self.dispatcher.logger.exception('Plugin %s exception', self.filename)
            self.dispatcher.report_error('Cannot initalize plugin {0}'.format(self.filename), err)
            raise RuntimeError('Cannot load plugin {0}: {1}'.format(self.filename, str(err)))

    def register_event_handler(self, name, handler):
        self.dispatcher.register_event_handler(name, handler)
        self.registers['event_handlers'].append((name, handler))
        return handler

    def unregister_event_handler(self, name, handler):
        self.dispatcher.unregister_event_handler(name, handler)
        self.registers['event_handlers'].remove((name, handler))
        return handler

    def register_event_source(self, name, clazz):
        self.dispatcher.register_event_source(name, clazz)
        self.registers['event_sources'].append(name)

    def register_event_type(self, name, source=None, schema=None):
        self.dispatcher.register_event_type(name, source, schema)
        self.registers['event_types'].append(name)

    def unregister_event_type(self, name):
        self.dispatcher.unregister_event_type(name)
        self.registers['event_types'].remove(name)

    def register_task_handler(self, name, clazz):
        self.dispatcher.register_task_handler(name, clazz)
        self.registers['task_handlers'].append(name)

    def unregister_task_handler(self, name):
        self.dispatcher.unregister_task_handler(name)
        self.registers['task_handlers'].remove(name)

    def register_provider(self, name, clazz):
        self.dispatcher.register_provider(name, clazz)
        self.registers['providers'].append(name)

    def unregister_provider(self, name):
        self.dispatcher.unregister_provider(name)
        self.registers['providers'].remove(name)

    def register_schema_definition(self, name, definition):
        self.dispatcher.register_schema_definition(name, definition)
        self.registers['schema_definitions'].append(name)

    def unregister_schema_definition(self, name):
        self.dispatcher.unregister_schema_definition(name)
        self.registers['schema_definitions'].remove(name)

    def register_resource(self, res, parents=None):
        self.dispatcher.register_resource(res, parents)
        self.registers['resources'].append((res, parents))

    def unregister_resource(self, res):
        self.dispatcher.unregister_resource(res)
        self.registers['resources'].remove(res)

    def register_hook(self, name):
        self.dispatcher.register_hook(name)
        self.registers['hooks'].append(name)

    def unregister_hook(self, name):
        self.dispatcher.unregister_hook(name)
        self.registers['hooks'].remove(name)

    def unload(self):
        if hasattr(self.module, '_cleanup'):
            self.module._cleanup(self.dispatcher, self)

        self.dispatcher.logger.debug('Unregistering plugin {0} types'.format(
            self.filename
        ))

        for name, handler in list(self.registers['event_handlers']):
            self.unregister_event_handler(name, handler)

        #for name in self.registers['event_sources']:
        #    pass

        for name in list(self.registers['event_types']):
            self.unregister_event_type(name)

        for name, func in list(self.registers['attach_hooks']):
            self.detach_hook(name, func)

        for name in list(self.registers['hooks']):
            self.unregister_hook(name)

        for name in list(self.registers['providers']):
            self.unregister_provider(name)

        for name in list(self.registers['resources']):
            self.unregister_resource(name)

        for name in list(self.registers['schema_definitions']):
            self.unregister_schema_definition(name)

        for name in list(self.registers['task_handlers']):
            self.unregister_task_handler(name)

        self.state = self.UNLOADED

    def reload(self):
        self.unload()
        self.load(self.dispatcher)


class EventType(object):
    def __init__(self, name, source=None, schema=None):
        self.name = name
        self.source = source
        self.schema = schema
        self.refcount = 0
        self.logger = logging.getLogger('EventType:{0}'.format(name))

    def incref(self):
        if self.refcount == 0 and self.source:
            self.source.enable(self.name)
            self.logger.debug('Enabling event source: {0}'.format(self.name))

        self.refcount += 1

    def decref(self):
        # lets not go below 0!!!
        if self.refcount > 0:
            self.refcount -= 1
        elif self.refcount < 0:
            # Ok so something is messed up
            # fix it by going to 0
            self.refcount = 0
            self.logger.error(
                "{0}'s refcount was below zero and was being decreased even further!".format(self.name))
            return
        elif self.refcount == 0:
            self.logger.error("Cannot decrease {0}'s refcount below zero!".format(self.name))
            return

        if self.refcount == 0 and self.source:
            self.source.disable(self.name)
            self.logger.debug('Disabling event source: {0}'.format(self.name))


class Dispatcher(object):
    def __init__(self):
        self.started_at = None
        self.plugin_dirs = []
        self.event_types = {}
        self.event_sources = {}
        self.event_handlers = {}
        self.hooks = {}
        self.plugins = {}
        self.threads = []
        self.queues = {}
        self.providers = {}
        self.tasks = {}
        self.resource_graph = ResourceGraph()
        self.logger = logging.getLogger('Main')
        self.token_store = TokenStore(self)
        self.event_delivery_lock = RLock()
        self.rpc = None
        self.balancer = None
        self.datastore = None
        self.auth = None
        self.ws_servers = []
        self.http_servers = []
        self.pidfile = None
        self.use_tls = False
        self.certfile = None
        self.keyfile = None
        self.ready = Event()
        self.port = 0

    def init(self):
        self.logger.info('Initializing')
        self.datastore = get_datastore(
            self.config['datastore']['driver'],
            self.config['datastore']['dsn']
        )

        self.configstore = ConfigStore(self.datastore)
        self.logger.info('Connected to datastore')
        self.require_collection('events', 'serial', type='log')
        self.require_collection('sessions', 'serial', type='log')
        self.require_collection('tasks', 'serial', type='log')
        self.require_collection('logs', 'uuid', type='log')

        self.balancer = Balancer(self)
        self.auth = PasswordAuthenticator(self)
        self.rpc = ServerRpcContext(self)
        register_general_purpose_schemas(self)

        self.rpc.register_service('management', ManagementService)
        self.rpc.register_service('debug', DebugService)
        self.rpc.register_service('event', EventService)
        self.rpc.register_service('task', TaskService)
        self.rpc.register_service('plugin', PluginService)
        self.rpc.register_service('shell', ShellService)
        self.rpc.register_service('lock', LockService)

        self.register_event_type('server.client_connected')
        self.register_event_type('server.client_transport_connected')
        self.register_event_type('server.client_disconnected')
        self.register_event_type('server.client_login')
        self.register_event_type('server.client_logout')
        self.register_event_type('server.service_login')
        self.register_event_type('server.plugin.load_error')
        self.register_event_type('server.plugin.loaded')
        self.register_event_type('server.ready')
        self.register_event_type('server.shutdown')

    def start(self):
        self.started_at = time.time()
        self.balancer.start()

        self.ready.set()

        self.dispatch_event('server.ready', {
            'description': 'Server is completely loaded and ready to use.',
        })

    def read_config_file(self, file):
        try:
            f = open(file, 'r')
            data = json.load(f)
            f.close()
        except (IOError, ValueError):
            raise

        self.config = data
        self.plugin_dirs = data['dispatcher']['plugin-dirs']
        self.pidfile = data['dispatcher']['pidfile']

        if 'tls' in data['dispatcher'] and data['dispatcher']['tls']:
            self.use_tls = True
            self.certfile = data['dispatcher']['tls-certificate']
            self.keyfile = data['dispatcher']['tls-keyfile']

    def discover_plugins(self):
        for dir in self.plugin_dirs:
            self.logger.debug("Searching for plugins in %s", dir)
            self.__discover_plugin_dir(dir)

    def load_plugins(self):
        loaded = set()
        toload = self.plugins.copy()
        loadlist = []

        while len(toload) > 0:
            found = False
            for name, plugin in toload.items():
                if len(plugin.dependencies - loaded) == 0:
                    found = True
                    loadlist.append(plugin)
                    loaded.add(name)
                    del toload[name]

            if not found:
                self.logger.warning(
                    "Could not load following plugins due to circular dependencies: {0}".format(', '.join(toload)))
                break

        for i in loadlist:
            try:
                i.load(self)
            except RuntimeError, err:
                self.logger.exception("Error initializing plugin %s: %s", i.filename, err.message)

    def reload_plugins(self):
        # Reload existing modules
        for i in self.plugins.values():
            i.reload()

        # And look for new ones
        self.discover_plugins()

    def unload_plugins(self):
        # Generate a list of inverse plugin dependency
        required_by = {}
        for name, plugin in self.plugins.items():
            if name not in required_by:
                required_by[name] = set()
            for dep in plugin.dependencies:
                if dep not in required_by:
                    required_by[dep] = set()
                required_by[dep].add(name)

        # Get a sequential list of plugins to unload
        # Plugins that no other depend on come first
        unloadlist = []
        while len(required_by) > 0:
            found = False
            for name, deps in required_by.items():
                if len(deps) > 0:
                    continue

                # Remove the plugin from the list that it depends on
                plugin = self.plugins.get(name)
                for dep in plugin.dependencies:
                    if dep in required_by and name in required_by[dep]:
                        required_by[dep].remove(name)
                unloadlist.append(plugin)

                del required_by[name]
                found = True
                break

            if not found:
                self.logger.warning(
                    "Could not unload following plugins due to circular "
                    "dependencies: {0}".format(required_by)
                )
                break

        for i in unloadlist:
            try:
                i.unload()
            except RuntimeError:
                self.logger.warning(
                    "Error unloading plugin {0}".format(i.filename),
                    exc_info=True
                )

    def __discover_plugin_dir(self, dir):
        for i in glob.glob1(dir, "*.py"):
            self.__try_load_plugin(os.path.join(dir, i))

    def __try_load_plugin(self, path):
        if path in self.plugins:
            return

        self.logger.debug("Loading plugin from %s", path)
        try:
            name = os.path.splitext(os.path.basename(path))[0]
            plugin = Plugin(self, path)
            plugin.assign_module(imp.load_source(name, path))
            self.plugins[name] = plugin
        except Exception, err:
            self.logger.exception("Cannot load plugin from %s", path)
            self.report_error('Cannot load plugin from {0}'.format(path), err)
            self.dispatch_event("server.plugin.load_error", {"name": os.path.basename(path)})
            return

        self.dispatch_event("server.plugin.loaded", {"name": os.path.basename(path)})

    def __on_service_started(self, args):
        if args['name'] == 'syslog':
            try:
                self.__init_syslog()
                self.unregister_event_handler('service.started', self.__on_service_started)
            except IOError, err:
                self.logger.warning('Cannot initialize syslog: %s', str(err))

    def __init_syslog(self):
        handler = logging.handlers.SysLogHandler('/var/run/log', facility='local3')
        logging.root.setLevel(logging.DEBUG)
        logging.root.addHandler(handler)

    def dispatch_event(self, name, args):
        with self.event_delivery_lock:
            if 'timestamp' not in args:
                # If there's no timestamp, assume event fired right now
                args['timestamp'] = time.time()

            for srv in self.ws_servers:
                srv.broadcast_event(name, args)

            if name in self.event_handlers:
                for h in self.event_handlers[name]:
                    try:
                        gevent.spawn(h, args)
                    except BaseException, err:
                        self.report_error('Event handler for event {0} failed'.format(name), err)
                        self.logger.exception('Event handler for event %s failed', name)

            if 'nolog' in args and args['nolog']:
                return

            # Persist event
            event_data = args.copy()
            del event_data['timestamp']

            self.datastore.insert('events', {
                'name': name,
                'timestamp': args['timestamp'],
                'args': event_data
            })

    def call_sync(self, name, *args, **kwargs):
        return self.rpc.call_sync(name, *args)

    def call_task_sync(self, name, *args):
        return self.balancer.join_subtasks(self.balancer.run_subtask(None, name, args))

    def verify_subtask(self, *args, **kwargs):
        return self.balancer.verify_subtask(*args, **kwargs)

    def register_event_handler(self, name, handler):
        if name not in self.event_handlers:
            self.event_handlers[name] = []

        self.event_handlers[name].append(handler)
        return handler

    def unregister_event_handler(self, name, handler):
        self.event_handlers[name].remove(handler)

    def register_event_source(self, name, clazz):
        self.logger.debug("New event source: %s", name)
        self.event_sources[name] = clazz

        source = clazz(self)
        greenlet = gevent.spawn(source.run)
        self.threads.append(greenlet)

    def register_event_type(self, name, source=None, schema=None):
        self.event_types[name] = EventType(name, source, schema)
        self.dispatch_event('server.event.added', {'name': name})

    def unregister_event_type(self, name):
        del self.event_types[name]
        self.dispatch_event('server.event.removed', {'name': name})

    def register_task_handler(self, name, clazz):
        self.logger.debug("New task handler: %s", name)
        self.tasks[name] = clazz

    def unregister_task_handler(self, name):
        del self.tasks[name]

    def register_provider(self, name, clazz):
        self.logger.debug("New provider: %s", name)
        self.providers[name] = clazz
        self.rpc.register_service(name, clazz)

    def unregister_provider(self, name):
        self.logger.debug("Unregistering provider: %s", name)
        self.rpc.unregister_service(name)
        del self.providers[name]

    def register_schema_definition(self, name, definition):
        self.rpc.register_schema_definition(name, definition)

    def unregister_schema_definition(self, name):
        self.rpc.unregister_schema_definition(name)

    def require_collection(self, collection, pkey_type='uuid', **kwargs):
        self.datastore.collection_create(collection, pkey_type, kwargs)

    def register_resource(self, res, parents=None):
        self.logger.debug('Resource added: {0}'.format(res.name))
        self.resource_graph.add_resource(res, parents)

    def update_resource(self, name, new_parents):
        self.logger.debug('Resource updated: {0}, new parents: {1}'.format(name, ', '.join(new_parents)))
        self.resource_graph.update_resource(name, new_parents)

    def unregister_resource(self, name):
        self.logger.debug('Resource removed: {0}'.format(name))
        self.resource_graph.remove_resource(name)

    def resource_exists(self, name):
        return self.resource_graph.get_resource(name) is not None

    def register_hook(self, name):
        if name not in self.hooks:
            self.hooks[name] = []

    def unregister_hook(self, name):
        del self.hooks[name]

    def attach_hook(self, name, func):
        self.register_hook(name)
        self.hooks[name].append(func)
        return func

    def detach_hook(self, name, func):
        self.hooks[name].remove(func)

    def run_hook(self, name, args):
        for h in self.hooks[name]:
            try:
                if not h(args):
                    return False
            except BaseException, err:
                self.report_error('Hook for {0} with args {1} failed'.format(name, args), err)
                return False

        return True

    def test_or_wait_for_event(self, event, match_fn, initial_condition_fn, timeout=None):
        done = Event()
        self.event_delivery_lock.acquire()

        if initial_condition_fn():
            self.event_delivery_lock.release()
            return

        def handler(args):
            if match_fn(args):
                self.logger.debug("Test or wait condition satisfied for event {0}".format(event))
                done.set()

        self.register_event_handler(event, handler)
        self.event_delivery_lock.release()
        done.wait(timeout=timeout)
        self.unregister_event_handler(event, handler)

    def exec_and_wait_for_event(self, event, match_fn, fn, timeout=None):
        done = Event()
        self.event_delivery_lock.acquire()

        try:
            fn()
        except:
            self.event_delivery_lock.release()
            raise

        def handler(args):
            if match_fn(args):
                self.logger.debug("Exec and wait condition satisfied for event {0}".format(event))
                done.set()

        self.register_event_handler(event, handler)
        self.event_delivery_lock.release()
        done.wait(timeout=timeout)
        self.unregister_event_handler(event, handler)

    def get_lock(self, name):
        self.call_sync('lock.init', name)
        return ServerLockProxy(self, name)

    def report_error(self, message, exception):
        if not os.path.isdir('/var/tmp/crash'):
            try:
                os.mkdir('/var/tmp/crash')
            except:
                # at least we tried
                return

        report = {
            'timestamp': str(datetime.datetime.now()),
            'type': 'exception',
            'application': 'dispatcher',
            'message': message,
            'exception': str(exception),
            'traceback': traceback.format_exc()
        }

        try:
            with tempfile.NamedTemporaryFile(dir='/var/tmp/crash', suffix='.json', prefix='report-', delete=False) as f:
                json.dump(report, f, indent=4)
        except:
            # at least we tried
            pass

    def die(self):
        self.logger.warning('Exiting from "die" command')

        self.dispatch_event('server.shutdown', {
            'description': 'Server is shutting down.',
        })

        gevent.killall(self.threads)
        self.logger.warning('Unloading plugins')
        self.unload_plugins()
        sys.exit(0)


class ServerRpcContext(RpcContext):
    def __init__(self, dispatcher):
        super(ServerRpcContext, self).__init__()
        self.dispatcher = dispatcher

    def call_sync(self, name, *args):
        svcname, _, method = name.rpartition('.')
        svc = self.get_service(svcname)
        if svc is None:
            raise RpcException(errno.ENOENT, 'Service {0} not found'.format(svcname))

        if not hasattr(svc, method):
            raise RpcException(errno.ENOENT, 'Method {0} in service {1} not found'.format(method, svcname))

        return getattr(svc, method)(*args)


class ServerResource(Resource):
    def __init__(self, apps=None, dispatcher=None):
        super(ServerResource, self).__init__(apps)
        self.dispatcher = dispatcher

    def __call__(self, environ, start_response):
        environ = environ
        current_app = self._app_by_path(environ['PATH_INFO'], 'wsgi.websocket' in environ)

        if current_app is None:
            raise Exception("No apps defined")

        if 'wsgi.websocket' in environ:
            ws = environ['wsgi.websocket']
            current_app = current_app(ws, self.dispatcher)
            current_app.ws = ws  # TODO: needed?
            current_app.handle()

            return None
        else:
            return current_app(environ, start_response)


class Server(WebSocketServer):
    def __init__(self, *args, **kwargs):
        super(Server, self).__init__(*args, **kwargs)
        self.connections = []

    def broadcast_event(self, event, args):
        for i in self.connections:
            i.emit_event(event, args)


class ServerConnection(WebSocketApplication, EventEmitter):
    def __init__(self, ws, dispatcher):
        super(ServerConnection, self).__init__(ws)
        self.server = ws.handler.server
        self.dispatcher = dispatcher
        self.server_pending_calls = {}
        self.client_pending_calls = {}
        self.resource = None
        self.user = None
        self.session_id = None
        self.token = None
        self.event_masks = set()
        self.rlock = RLock()
        self.event_subscription_lock = RLock()
        self.has_external_transport = False
        self.real_client_address = None

    def on_open(self):
<<<<<<< HEAD
        self.real_client_address = self.ws.handler.client_address
        trace_log('Client {0} connected', self.real_client_address)
        self.server.connections.append(self)
        self.dispatcher.dispatch_event('server.client_connected', {
            'address': self.real_client_address,
            'description': "Client {0} connected".format(self.real_client_address)
        })

    def on_close(self, reason):
        trace_log('Client {0} disconnected', self.real_client_address)
=======
        client_addr, client_port = self.ws.handler.client_address[:2]
        trace_log('Client {0} connected', self.ws.handler.client_address)
        self.server.connections.append(self)
        self.dispatcher.dispatch_event('server.client_connected', {
            'address': client_addr,
            'port': client_port,
            'description': "Client {0} connected".format(self.ws.handler.client_address)
        })

    def on_close(self, reason):
        client_addr, client_port = self.ws.handler.client_address[:2]
        trace_log('Client {0} disconnected', self.ws.handler.client_address)
>>>>>>> 42e8b5b5
        self.server.connections.remove(self)

        if self.user:
            self.close_session()

        for mask in self.event_masks:
            for name, ev in self.dispatcher.event_types.items():
                if fnmatch.fnmatch(name, mask):
                    ev.decref()

        self.dispatcher.dispatch_event('server.client_disconnected', {
<<<<<<< HEAD
            'address': self.real_client_address,
            'description': "Client {0} disconnected".format(self.real_client_address)
=======
            'address': client_addr,
            'port': client_port,
            'description': "Client {0} disconnected".format(self.ws.handler.client_address)
>>>>>>> 42e8b5b5
        })

    def on_message(self, message, *args, **kwargs):

        #if self.has_external_transport is True and message is None:
        #    return
        #else:
            trace_log('{0} -> {1}', self.real_client_address, unicode(message))

            if not type(message) is str:
                return

            try:
                message = loads(message)
            except ValueError:
                #if self.has_external_transport is False:
                self.emit_rpc_error(None, errno.EINVAL, 'Request is not valid JSON')
                return

            if 'namespace' not in message:
                self.emit_rpc_error(None, errno.EINVAL, 'Invalid request')
                return

            try:
                method = getattr(self, "on_{}_{}".format(message["namespace"], message["name"]))
            except AttributeError:
                self.emit_rpc_error(None, errno.EINVAL, 'Invalid request')
                return

            method(message["id"], message["args"])

    def on_transport_setup(self, id, client_address):
        self.has_external_transport = True
        trace_log('Client transport layer set up - client {0} is from now on client {1}', self.real_client_address, client_address)
        self.dispatcher.dispatch_event('server.client_transport_connected', {
            'old_address': self.real_client_address,
            'new_address': client_address,
            'description': "Client transport layer set up - client {0} is from now on client {1}".format(self.real_client_address, client_address)
        })
        self.real_client_address = client_address

    def on_events_subscribe(self, id, event_masks):
        if not isinstance(event_masks, list):
            return

        if self.user is None:
            return

        # Keep session alive
        if self.token:
            try:
                self.dispatcher.token_store.keepalive_token(self.token)
            except TokenException:
                # Token expired, logout user
                self.logout('Logged out due to inactivity period')
                return

        with self.event_subscription_lock:
            # Increment reference count for any newly subscribed event
            for mask in set.difference(set(event_masks), self.event_masks):
                for name, ev in self.dispatcher.event_types.items():
                    if fnmatch.fnmatch(name, mask):
                        ev.incref()

            self.event_masks = set.union(self.event_masks, set(event_masks))

    def on_events_unsubscribe(self, id, event_masks):
        if not isinstance(event_masks, list):
            return

        if self.user is None:
            return

        # Keep session alive
        if self.token:
            try:
                self.dispatcher.token_store.keepalive_token(self.token)
            except TokenException:
                # Token expired, logout user
                self.logout('Logged out due to inactivity period')
                return

        with self.event_subscription_lock:
            # Decrement reference count for any newly unsubscribed event
            intersecting_unsubscribe_events = set.intersection(set(event_masks), self.event_masks)
            for mask in intersecting_unsubscribe_events:
                for name, ev in self.dispatcher.event_types.items():
                    if fnmatch.fnmatch(name, mask):
                        ev.decref()

            self.event_masks = set.difference(self.event_masks, intersecting_unsubscribe_events)

    def on_events_event(self, id, data):
        if self.user is None:
            return

        # Keep session alive
        if self.token:
            try:
                self.dispatcher.token_store.keepalive_token(self.token)
            except TokenException:
                # Token expired, logout user
                self.logout('Logged out due to inactivity period')
                return

        self.dispatcher.dispatch_event(data['name'], data['args'])

    def on_events_event_burst(self, id, data):
        if self.user is None:
            return

        # Keep session alive
        if self.token:
            try:
                self.dispatcher.token_store.keepalive_token(self.token)
            except TokenException:
                # Token expired, logout user
                self.logout('Logged out due to inactivity period')
                return

        if 'events' not in data:
            return

        for i in data['events']:
            self.dispatcher.dispatch_event(i['name'], i['args'])

    def on_rpc_auth_service(self, id, data):
        client_addr, client_port = self.ws.handler.client_address[:2]
        service_name = data['name']

        self.send_json({
            'namespace': 'rpc',
            'name': 'response',
            'id': id,
            'args': []
        })

        self.user = self.dispatcher.auth.get_service(service_name)
        self.open_session()
<<<<<<< HEAD
        self.dispatcher.dispatch_event('server.service_logged', {
            'address': self.real_client_address,
=======
        self.dispatcher.dispatch_event('server.service_login', {
            'address': client_addr,
            'port': client_port,
>>>>>>> 42e8b5b5
            'name': service_name,
            'description': "Service {0} logged in".format(service_name)
        })

    def on_rpc_auth_token(self, id, data):
        token = data['token']
        resource = data.get('resource', None)
        lifetime = self.dispatcher.configstore.get("middleware.token_lifetime")
        token = self.dispatcher.token_store.lookup_token(token)
<<<<<<< HEAD
        client_addr, client_port = self.real_client_address
=======
        client_addr, client_port = self.ws.handler.client_address[:2]
>>>>>>> 42e8b5b5

        if not token:
            self.emit_rpc_error(id, errno.EACCES, "Incorrect or expired token")
            return

        self.user = token.user
        self.token = self.dispatcher.token_store.issue_token(
            Token(
                user=self.user,
                lifetime=lifetime,
                revocation_function=self.logout
            )
        )

        self.send_json({
            'namespace': 'rpc',
            'name': 'response',
            'id': id,
            'args': [self.token, lifetime, self.user.name]
        })

        self.open_session()
        self.dispatcher.dispatch_event('server.client_loggin', {
            'address': client_addr,
            'port': client_port,
            'username': self.user.name,
            'description': "Client {0} logged in".format(self.user.name)
        })

    def on_rpc_auth(self, id, data):
        username = data['username']
        password = data['password']
        lifetime = self.dispatcher.configstore.get("middleware.token_lifetime")
        self.resource = data.get('resource', None)
        client_addr, client_port = self.real_client_address[:2]

        user = self.dispatcher.auth.get_user(username)

        if user is None:
            self.emit_rpc_error(id, errno.EACCES, "Incorrect username or password")
            return

        if client_addr in ('127.0.0.1', '::1') or self.has_external_transport is True:
            # If client is connecting from localhost, omit checking password
            # and instead verify his username using sockstat(1). Also make
            # token lifetime None for such users (as we do not want their
            # sessions to timeout)
            # If client is connecting using transport layer other than raw ws
            # authentication part is held by transport layer itself so we do not
            # check password correctness but be aware such users sessions will timeout.
            if self.has_external_transport is False:
                if not user.check_local(client_addr, client_port, self.dispatcher.port):
                    self.emit_rpc_error(id, errno.EACCES, "Incorrect username or password")
                    return
                lifetime = None
        else:
            if not user.check_password(password):
                self.emit_rpc_error(id, errno.EACCES, "Incorrect username or password")
                return

        self.user = user
        self.token = self.dispatcher.token_store.issue_token(Token(
            user=user,
            lifetime=lifetime,
            revocation_function=self.logout
        ))

        self.send_json({
            "namespace": "rpc",
            "name": "response",
            "id": id,
            "args": [self.token, lifetime, self.user.name]
        })

        self.open_session()
        self.dispatcher.dispatch_event('server.client_login', {
            'address': client_addr,
            'port': client_port,
            'username': username,
            'description': "Client {0} logged in".format(username)
        })

    def on_rpc_response(self, id, data):
        if id not in self.client_pending_calls.keys():
            return

        call = self.client_pending_calls[id]
        if call['callback'] is not None:
            call['callback'](*data)

        if call['event'] is not None:
            call['event'].set(data)

        del self.client_pending_calls[id]

    def on_rpc_error(self, id, data):
        if id not in self.client_pending_calls.keys():
            return

        call = self.client_pending_calls[id]
        if call['event'] is not None:
            call['event'].set_exception(RpcException(data['code'], data['message']))

        del self.client_pending_calls[id]

    def on_rpc_call(self, id, data):
        def dispatch_call_async(id, method, args):
            try:
                result = self.dispatcher.rpc.dispatch_call(method, args, sender=self)
            except RpcException as err:
                self.send_json({
                    "namespace": "rpc",
                    "name": "error",
                    "id": id,
                    "timestamp": time.time(),
                    "args": {
                        "code": err.code,
                        "message": err.message,
                        "extra": err.extra
                    }
                })
            else:
                self.send_json({
                    "namespace": "rpc",
                    "name": "response",
                    "id": id,
                    "timestamp": time.time(),
                    "args": result
                })

        if self.user is None:
            self.emit_rpc_error(id, errno.EACCES, 'Not logged in')
            return

        # Keep session alive
        if self.token:
            try:
                self.dispatcher.token_store.keepalive_token(self.token)
            except TokenException:
                # Token expired, logout user
                self.logout('Logged out due to inactivity period')
                return

        method = data["method"]
        args = data["args"]

        greenlet = Greenlet(dispatch_call_async, id, method, args)
        self.server_pending_calls[id] = {
            "method": method,
            "args": args,
            "greenlet": greenlet
        }

        greenlet.start()

    def open_session(self):
        client_addr, client_port = self.real_client_address[:2]
        self.session_id = self.dispatcher.datastore.insert('sessions', {
            'started-at': time.time(),
            'address': client_addr,
            'port': client_port,
            'resource': self.resource,
            'active': True,
            'username': self.user.name
        })

    def close_session(self):
        client_addr, client_port = self.ws.handler.client_address[:2]
        session = self.dispatcher.datastore.get_by_id('sessions', self.session_id)
        session['active'] = False
        session['ended-at'] = time.time()
        self.dispatcher.datastore.update('sessions', self.session_id, session)

        self.dispatcher.dispatch_event('server.client_logout', {
            'address': client_addr,
            'port': client_port,
            'username': self.user.name,
            'description': "Client {0} logged out".format(self.user.name)
        })

    def broadcast_event(self, event, args):
        for i in self.server.connections:
            i.emit_event(event, args)

    def call_client(self, method, callback, *args):
        id = uuid.uuid4()
        event = AsyncResult()
        self.client_pending_calls[str(id)] = {
            "method": method,
            "args": args,
            "callback": callback,
            "event": event
        }

        self.emit_rpc_call(id, method, args)
        return event

    def logout(self, reason):
        args = {
            "reason": reason,
        }
        try:
            self.send_json({
                "namespace": "events",
                "name": "logout",
                "timestamp": time.time(),
                "id": None,
                "args": args
            })
            # Delete the token at logout since otherwise
            # the reconnect will just log the session back in
            self.dispatcher.token_store.revoke_token(self.token)
            self.ws.close()
        except WebSocketError as werr:
            # This error usually implies that the socket is dead
            # so just log it and move on
            self.dispatcher.logger.debug(
                'Tried to logout Websocket Connection and the ' +
                'following error occured {0}'.format(str(werr)))

    def call_client_sync(self, method, *args, **kwargs):
        timeout = kwargs.pop('timeout', None)
        event = self.call_client(method, None, *args)
        return event.get(timeout=timeout)

    def emit_event(self, event, args):
        for i in self.event_masks:
            if not fnmatch.fnmatch(event, i):
                continue

            self.send_json({
                "namespace": "events",
                "name": "event",
                "id": None,
                "args": {
                    "name": event,
                    "args": args
                }
            })

    def emit_rpc_call(self, id, method, args):
        payload = {
            "namespace": "rpc",
            "name": "call",
            "id": str(id),
            "args": {
                "method": method,
                "args": args
            }
        }

        return self.send_json(payload)

    def emit_rpc_error(self, id, code, message, extra=None):
        payload = {
            "namespace": "rpc",
            "name": "error",
            "id": str(id),
            "args": {
                "code": code,
                "message": message
            }
        }

        if extra is not None:
            payload['args'].update(extra)

        return self.send_json(payload)

    def send_json(self, obj):
        try:
            data = dumps(obj)
        except UnicodeDecodeError, e:
            self.dispatcher.logger.error('Error encoding following payload to JSON:')
            self.dispatcher.logger.error(repr(obj))
            return

        trace_log('{0} <- {1}', self.real_client_address, data)

        with self.rlock:
            try:
                self.ws.send(data)
            except WebSocketError, err:
                self.dispatcher.logger.error(
                    'Cannot send message to %s: %s', self.real_client_address, str(err))


class ShellConnection(WebSocketApplication, EventEmitter):
    BUFSIZE = 1024

    def __init__(self, ws, dispatcher):
        super(ShellConnection, self).__init__(ws)
        self.dispatcher = dispatcher
        self.logger = logging.getLogger('ShellConnection')
        self.authenticated = False
        self.master = None
        self.slave = None
        self.proc = None
        self.inq = Queue()

    def worker(self, user, shell):
        self.logger.info('Opening shell %s...', shell)
        self.master, self.slave = pty.openpty()
        env = os.environ.copy()
        env['TERM'] = 'xterm'

        def preexec():
            try:
                fd = os.open("/dev/tty", os.O_RDWR | os.O_NOCTTY)
            except OSError:
                pass
            else:
                try:
                    fcntl.ioctl(fd, termios.TIOCNOTTY, '')
                except:
                    pass
                os.close(fd)

            os.setsid()
            fcntl.ioctl(0, termios.TIOCSCTTY)

        def read_worker():
            while True:
                data = tp_read(self.master, self.BUFSIZE)
                if not data:
                    return

                self.ws.send(data)

        def write_worker():
            for i in self.inq:
                tp_write(self.master, i)

        self.proc = Popen(
            ['/usr/bin/su', '-m', user, '-c', shell],
            stdout=self.slave,
            stderr=self.slave,
            stdin=self.slave,
            close_fds=True,
            env=env,
            preexec_fn=preexec)

        self.logger.info('Shell %s spawned as PID %d', shell, self.proc.pid)

        wr = gevent.spawn(write_worker)
        rd = gevent.spawn(read_worker)
        self.proc.wait()
        self.ws.close()
        gevent.joinall([rd, wr])

    def on_open(self, *args, **kwargs):
        pass

    def on_close(self, *args, **kwargs):
        self.inq.put(StopIteration)
        self.logger.info('Terminating shell PID %d', self.proc.pid)
        if not self.proc.returncode:
            try:
                self.proc.terminate()
            except OSError:
                pass

        os.close(self.master)

    def on_message(self, message, *args, **kwargs):
        if message is None:
            return

        if not self.authenticated:
            message = loads(message)

            if type(message) is not dict:
                return

            if 'token' not in message:
                return

            token = self.dispatcher.token_store.lookup_token(message['token'])

            self.authenticated = True
            gevent.spawn(self.worker, token.user.name, token.shell)
            self.ws.send(dumps({'status': 'ok'}))
            return

        for i in message:
            if i == '\r':
                i = '\n'
            self.inq.put(i)


class FileConnection(WebSocketApplication, EventEmitter):
    BUFSIZE = 1024

    def __init__(self, ws, dispatcher):
        super(FileConnection, self).__init__(ws)
        self.dispatcher = dispatcher
        self.token = None
        self.authenticated = False
        self.bytes_done = None
        self.bytes_total = None
        self.done = Event()
        self.inq = Queue()
        self.logger = logging.getLogger('FileConnection')

    def worker(self, file, direction, size=None):
        def read_worker():
            while True:
                data = file.read(self.BUFSIZE)
                if not data:
                    return

                self.ws.send(data)

        def write_worker():
            for i in self.inq:
                file.write(i)

        wr = gevent.spawn(write_worker)
        rd = gevent.spawn(read_worker)
        self.ws.close()
        gevent.joinall([rd, wr])

    def on_open(self, *args, **kwargs):
        pass

    def on_close(self, *args, **kwargs):
        pass

    def on_message(self, message, *args, **kwargs):
        if message is None:
            return

        if not self.authenticated:
            message = loads(message)

            if type(message) is not dict:
                return

            if 'token' not in message:
                return

            self.token = self.dispatcher.token_store.lookup_token(message['token'])
            self.authenticated = True

            gevent.spawn(self.worker, self.token.file, self.token.direction, self.token.size)
            self.dispatcher.balancer.submit('file.{0}'.format(self.token.direction), self.token.name, self)
            self.ws.send(dumps({'status': 'ok'}))
            return

        for i in message:
            self.inq.put(i)


def run(d, args):
    setproctitle.setproctitle('dispatcher')
    monkey.patch_all(thread=False)

    # Signal handlers
    gevent.signal(signal.SIGQUIT, d.die)
    gevent.signal(signal.SIGTERM, d.die)
    gevent.signal(signal.SIGINT, d.die)
    gevent.signal(signal.SIGHUP, d.reload_plugins)

    # WebSockets server
    kwargs = {}
    if d.use_tls:
        kwargs = {'certfile': d.certfile, 'keyfile': d.keyfile}

    s4 = Server(('', args.p), ServerResource({
        '/socket': ServerConnection,
        '/shell': ShellConnection,
        '/api': ApiHandler(d)
    }, dispatcher=d), **kwargs)

    s6 = Server(('::', args.p), ServerResource({
        '/socket': ServerConnection,
        '/shell': ShellConnection,
        '/api': ApiHandler(d)
    }, dispatcher=d), **kwargs)

    d.ws_servers = [s4, s6]
    d.port = args.p
    d.init()

    if args.s:
        # Debugging frontend server
        from frontend import frontend

        frontend.dispatcher = d
        http_server4 = WSGIServer(('', args.s), frontend.app, **kwargs)
        http_server6 = WSGIServer(('::', args.s), frontend.app, **kwargs)

        d.http_servers = [http_server4, http_server6]
        for i in d.http_servers:
            gevent.spawn(i.serve_forever)

        logging.info('Frontend server listening on port %d', args.s)

    serv_threads = [gevent.spawn(s4.serve_forever), gevent.spawn(s6.serve_forever)]

    d.discover_plugins()
    d.load_plugins()
    d.start()
    gevent.joinall(d.threads + serv_threads)


def main():
    parser = argparse.ArgumentParser()
    parser.add_argument('--log-level', type=str, metavar='LOG_LEVEL', default='INFO', help="Logging level")
    parser.add_argument('--log-file', type=str, metavar='LOG_FILE', help="Log to file")
    parser.add_argument('-s', type=int, metavar='PORT', default=8180, help="Run debug frontend server on port")
    parser.add_argument('-p', type=int, metavar='PORT', default=5000, help="WebSockets server port")
    parser.add_argument('-c', type=str, metavar='CONFIG', default=DEFAULT_CONFIGFILE, help='Configuration file path')
    args = parser.parse_args()

    logging.basicConfig(
        level=logging.getLevelName(args.log_level),
        format=LOGGING_FORMAT)

    if args.log_file:
        handler = FaultTolerantLogHandler(args.log_file)
        handler.setFormatter(logging.Formatter(LOGGING_FORMAT))
        logging.root.removeHandler(logging.root.handlers[0])
        logging.root.addHandler(handler)

    # Initialization and dependency injection
    d = Dispatcher()
    try:
        d.read_config_file(args.c)
    except IOError, err:
        logging.fatal("Cannot read config file {0}: {1}".format(args.c, str(err)))
        sys.exit(1)
    except ValueError, err:
        logging.fatal("Cannot parse config file {0}: {1}".format(args.c, str(err)))
        sys.exit(1)

    run(d, args)


if __name__ == '__main__':
    main()<|MERGE_RESOLUTION|>--- conflicted
+++ resolved
@@ -781,31 +781,19 @@
         self.real_client_address = None
 
     def on_open(self):
-<<<<<<< HEAD
         self.real_client_address = self.ws.handler.client_address
+        client_addr, client_port = self.real_client_address[:2]
         trace_log('Client {0} connected', self.real_client_address)
-        self.server.connections.append(self)
-        self.dispatcher.dispatch_event('server.client_connected', {
-            'address': self.real_client_address,
-            'description': "Client {0} connected".format(self.real_client_address)
-        })
-
-    def on_close(self, reason):
-        trace_log('Client {0} disconnected', self.real_client_address)
-=======
-        client_addr, client_port = self.ws.handler.client_address[:2]
-        trace_log('Client {0} connected', self.ws.handler.client_address)
         self.server.connections.append(self)
         self.dispatcher.dispatch_event('server.client_connected', {
             'address': client_addr,
             'port': client_port,
-            'description': "Client {0} connected".format(self.ws.handler.client_address)
+            'description': "Client {0} connected".format(self.real_client_address)
         })
 
     def on_close(self, reason):
-        client_addr, client_port = self.ws.handler.client_address[:2]
-        trace_log('Client {0} disconnected', self.ws.handler.client_address)
->>>>>>> 42e8b5b5
+        client_addr, client_port = self.real_client_address[:2]
+        trace_log('Client {0} disconnected', self.real_client_address)
         self.server.connections.remove(self)
 
         if self.user:
@@ -817,14 +805,9 @@
                     ev.decref()
 
         self.dispatcher.dispatch_event('server.client_disconnected', {
-<<<<<<< HEAD
-            'address': self.real_client_address,
-            'description': "Client {0} disconnected".format(self.real_client_address)
-=======
             'address': client_addr,
             'port': client_port,
-            'description': "Client {0} disconnected".format(self.ws.handler.client_address)
->>>>>>> 42e8b5b5
+            'description': "Client {0} disconnected".format(self.real_client_address)
         })
 
     def on_message(self, message, *args, **kwargs):
@@ -952,7 +935,7 @@
             self.dispatcher.dispatch_event(i['name'], i['args'])
 
     def on_rpc_auth_service(self, id, data):
-        client_addr, client_port = self.ws.handler.client_address[:2]
+        client_addr, client_port = self.real_client_address[:2]
         service_name = data['name']
 
         self.send_json({
@@ -964,14 +947,9 @@
 
         self.user = self.dispatcher.auth.get_service(service_name)
         self.open_session()
-<<<<<<< HEAD
-        self.dispatcher.dispatch_event('server.service_logged', {
-            'address': self.real_client_address,
-=======
         self.dispatcher.dispatch_event('server.service_login', {
             'address': client_addr,
             'port': client_port,
->>>>>>> 42e8b5b5
             'name': service_name,
             'description': "Service {0} logged in".format(service_name)
         })
@@ -981,11 +959,7 @@
         resource = data.get('resource', None)
         lifetime = self.dispatcher.configstore.get("middleware.token_lifetime")
         token = self.dispatcher.token_store.lookup_token(token)
-<<<<<<< HEAD
-        client_addr, client_port = self.real_client_address
-=======
-        client_addr, client_port = self.ws.handler.client_address[:2]
->>>>>>> 42e8b5b5
+        client_addr, client_port = self.real_client_address[:2]
 
         if not token:
             self.emit_rpc_error(id, errno.EACCES, "Incorrect or expired token")
@@ -1153,7 +1127,7 @@
         })
 
     def close_session(self):
-        client_addr, client_port = self.ws.handler.client_address[:2]
+        client_addr, client_port = self.real_client_address[:2]
         session = self.dispatcher.datastore.get_by_id('sessions', self.session_id)
         session['active'] = False
         session['ended-at'] = time.time()
