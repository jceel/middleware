// FreeNAS Constants
// -----------------
// Objects containing constant mirrored key-value pairs for use with Flux stores
// and dispatcher. Simple way to maintain consistency for actions and sources.

var keyMirror = require("keymirror");

module.exports = {

    ActionTypes: keyMirror({
        UPDATE_AUTH_STATE : null

      // Subscriptions
      , SUBSCRIBE_TO_MASK     : null
      , UNSUBSCRIBE_FROM_MASK : null

      // Events
      , MIDDLEWARE_EVENT          : null
      , LOG_MIDDLEWARE_TASK_QUEUE : null

      // Users
      , RECEIVE_RAW_USERS        : null
      , RECEIVE_USER_UPDATE_TASK : null
      , RESOLVE_USER_UPDATE_TASK : null

      // Services
      , RECEIVE_RAW_SERVICES : null

      //Widget Data
      , RECEIVE_RAW_WIDGET_DATA : null

<<<<<<< HEAD
      //SystemInfo Data
      , RECEIVE_SYSTEM_INFO_DATA : null
=======
      //Networks
      , RECEIVE_RAW_NETWORKS        : null
      , RECEIVE_NETWORK_UPDATE_TASK : null
      , RESOLVE_NETWORK_UPDATE_TASK : null
>>>>>>> fd1e4fe9
    })

  , PayloadSources: keyMirror({
        MIDDLEWARE_ACTION    : null
      , MIDDLEWARE_LIFECYCLE : null
      , CLIENT_ACTION        : null
    })

};<|MERGE_RESOLUTION|>--- conflicted
+++ resolved
@@ -29,15 +29,13 @@
       //Widget Data
       , RECEIVE_RAW_WIDGET_DATA : null
 
-<<<<<<< HEAD
       //SystemInfo Data
       , RECEIVE_SYSTEM_INFO_DATA : null
-=======
+
       //Networks
       , RECEIVE_RAW_NETWORKS        : null
       , RECEIVE_NETWORK_UPDATE_TASK : null
       , RESOLVE_NETWORK_UPDATE_TASK : null
->>>>>>> fd1e4fe9
     })
 
   , PayloadSources: keyMirror({
