--- conflicted
+++ resolved
@@ -1145,19 +1145,7 @@
                 )
             )
 
-<<<<<<< HEAD
-        vm = VirtualMachine(self.context)
-=======
-        if not vtx_enabled and svm_features and container['config']['bootloader'] not in ('GRUB', 'BHYVELOAD'):
-            raise RpcException(
-                errno.ENOTSUP,
-                'Cannot start VM {0}. Only GRUB and BHYVELOAD bootloaders are supported for AMD architecture'.format(
-                    container['name']
-                )
-            )
-
         vm = VirtualMachine(self.context, container['name'])
->>>>>>> abb9940d
         vm.id = container['id']
         vm.guest_type = container['guest_type']
         vm.config = container['config']
