--- conflicted
+++ resolved
@@ -11,11 +11,7 @@
 - amd64 or i386 for i386 builds; an amd64 for amd64 builds.
 - You will need the following ports/packages when compiling anything
   FreeNAS-related:
-<<<<<<< HEAD
-  - devel/git [Make sure to enable 'SVN']
-=======
   - devel/git-subversion
->>>>>>> 25082822
   - lang/python26 or lang/python27
 
 - You need the following additional ports/packages to build the FreeNAS base
